cmake_minimum_required(VERSION 2.8.9)
if (NOT DEFINED ENV{INCLUDEOS_PREFIX})
  set(ENV{INCLUDEOS_PREFIX} /usr/local)
endif()
include($ENV{INCLUDEOS_PREFIX}/includeos/pre.service.cmake)
project (service)

# Human-readable name of your service
set(SERVICE_NAME "IncludeOS seed")

# Name of your service binary
set(BINARY       "seed")

# Source files to be linked with OS library parts to form bootable image
set(SOURCES
  service.cpp # ...add more here
  )

# To add your own include paths:
# set(LOCAL_INCLUDES ".")

# DRIVERS / PLUGINS:
set(DRIVERS
<<<<<<< HEAD
  # virtionet   # Virtio networking
  # virtioblock # Virtio block device
  # ... Others from IncludeOS/src/drivers

  #boot_logger   # Enable lots of logging from boot stage
=======
  # virtionet   # Virtio networking driver
  # virtioblk   # Virtio block device driver
  #boot_logger   # Enable lots of logging from boot stage

  # Use "boot --drivers ." to see other drivers
>>>>>>> b3e7477a
  )

set(PLUGINS
  # syslogd    # Syslog over UDP

  # Use "boot --plugins ." to see other plugins
  )

# STATIC LIBRARIES:
set(LIBRARIES
  # path to full library
  )


# include service build script
include($ENV{INCLUDEOS_PREFIX}/includeos/post.service.cmake)

# Create in-memory filesystem from folder
#diskbuilder(my_folder)<|MERGE_RESOLUTION|>--- conflicted
+++ resolved
@@ -21,19 +21,11 @@
 
 # DRIVERS / PLUGINS:
 set(DRIVERS
-<<<<<<< HEAD
-  # virtionet   # Virtio networking
-  # virtioblock # Virtio block device
-  # ... Others from IncludeOS/src/drivers
-
-  #boot_logger   # Enable lots of logging from boot stage
-=======
   # virtionet   # Virtio networking driver
   # virtioblk   # Virtio block device driver
   #boot_logger   # Enable lots of logging from boot stage
 
   # Use "boot --drivers ." to see other drivers
->>>>>>> b3e7477a
   )
 
 set(PLUGINS
