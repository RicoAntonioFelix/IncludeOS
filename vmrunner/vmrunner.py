import os
import sys
import subprocess
import thread
import threading
import time
import re
import linecache
import traceback
import validate_vm
import signal
import psutil
import magic
from shutil import copyfile

from prettify import color

INCLUDEOS_HOME = None

if "INCLUDEOS_PREFIX" not in os.environ:
    def_home = "/usr/local"
    print color.WARNING("WARNING:"), "Environment variable INCLUDEOS_PREFIX is not set. Trying default", def_home
    if not os.path.isdir(def_home): raise Exception("Couldn't find INCLUDEOS_PREFIX")
    INCLUDEOS_HOME= def_home
else:
    INCLUDEOS_HOME = os.environ['INCLUDEOS_PREFIX']

package_path = os.path.dirname(os.path.realpath(__file__))

default_config = INCLUDEOS_HOME + "/includeos/vmrunner/vm.default.json"

default_json = "./vm.json"

chainloader = INCLUDEOS_HOME + "/includeos/chainloader"

# Provide a list of VM's with validated specs
# (One default vm added at the end)
vms = []

panic_signature = "\\x15\\x07\\t\*\*\*\* PANIC \*\*\*\*"
nametag = "<VMRunner>"
INFO = color.INFO(nametag)
VERB = bool(os.environ["VERBOSE"]) if "VERBOSE" in os.environ else False

class Logger:
    def __init__(self, tag):
        self.tag = tag
        if (VERB):
            self.info = self.info_verb
        else:
            self.info = self.info_silent

    def __call__(self, *args):
        self.info(args)

    def info_verb(self, args):
        print self.tag,
        for arg in args:
            print arg,
        print

    def info_silent(self, args):
        pass

# Define verbose printing function "info", with multiple args
default_logger = Logger(INFO)
def info(*args):
    default_logger.info(args)



# Example on Ubuntu:
# ELF 32-bit LSB executable, Intel 80386, version 1 (SYSV), statically linked, not stripped
# ELF 64-bit LSB executable, x86-64, version 1 (SYSV), statically linked, not stripped
#
# Example on mac (same files):
# ELF 32-bit LSB executable, Intel 80386, version 1 (SYSV), statically linked, not stripped, with debug_info
# ELF 64-bit LSB executable, x86-64, version 1 (SYSV), statically linked, not stripped, with debug_info
#
# Mac native:
# Mach-O 64-bit x86_64 executable, flags:<NOUNDEFS|DYLDLINK|TWOLEVEL|WEAK_DEFINES|BINDS_TO_WEAK|PIE>



def file_type(filename):
    with magic.Magic() as m:
        return m.id_filename(filename)

def is_Elf64(filename):
    magic = file_type(filename)
    return "ELF" in magic and "executable" in magic and "64-bit" in magic

def is_Elf32(filename):
    magic = file_type(filename)
    return "ELF" in magic and "executable" in magic and "32-bit" in magic


# The end-of-transmission character
EOT = chr(4)

# Exit codes used by this program
exit_codes = {"SUCCESS" : 0,
              "PROGRAM_FAILURE" : 1,
              "TIMEOUT" : 66,
              "VM_PANIC" : 67,
              "CALLBACK_FAILED" : 68,
              "BUILD_FAIL" : 69,
              "ABORT" : 70,
              "VM_EOT" : 71,
              "BOOT_FAILED": 72,
              "PARSE_ERROR": 73
}

def get_exit_code_name (exit_code):
    for name, code in exit_codes.iteritems():
        if code == exit_code: return name
    return "UNKNOWN ERROR"

# We want to catch the exceptions from callbacks, but still tell the test writer what went wrong
def print_exception():
    exc_type, exc_value, exc_traceback = sys.exc_info()
    traceback.print_exception(exc_type, exc_value, exc_traceback,
                              limit=10, file=sys.stdout)


devnull = open(os.devnull, 'w')

# Check for prompt-free sudo access
def have_sudo():
    try:
        subprocess.check_output(["sudo", "-n", "whoami"], stderr = devnull) == 0
    except Exception as e:
        raise Exception("Sudo access required")

    return True

# Run a command, pretty print output, throw on error
def cmd(cmdlist):
    res = subprocess.check_output(cmdlist)
    for line in res.rstrip().split("\n"):
        print color.SUBPROC(line)

def abstract():
    raise Exception("Abstract class method called. Use a subclass")
# Hypervisor base / super class
# (It seems to be recommended for "new style classes" to inherit object)
class hypervisor(object):

    def __init__(self, config):
        self._config = config;

    # Boot a VM, returning a hypervisor handle for reuse
    def boot(self):
        abstract()

    # Stop the VM booted by boot
    def stop(self):
        abstract()

    # Read a line of output from vm
    def readline(self):
        abstract()

    # Verify that the hypervisor is available
    def available(self, config_data = None):
        abstract()

    # Wait for this VM to exit
    def wait(self):
        abstract()

    # Wait for this VM to exit
    def poll(self):
        abstract()

    # A descriptive name
    def name(self):
        abstract()

    def image_name(self):
        abstract()

    def start_process(self, cmdlist):

        if cmdlist[0] == "sudo": # and have_sudo():
            print color.WARNING("Running with sudo")
            self._sudo = True

        # Start a subprocess
        self._proc = subprocess.Popen(cmdlist,
                                      stdout = subprocess.PIPE,
                                      stderr = subprocess.PIPE,
                                      stdin = subprocess.PIPE)

        return self._proc


# Ukvm Hypervisor interface
class ukvm(hypervisor):

    def __init__(self, config):
        # config is not yet used for ukvm
        super(ukvm, self).__init__(config)
        self._proc = None
        self._stopped = False
        self._sudo = False
        self._image_name = self._config if "image" in self._config else self.name() + " vm"

        # Pretty printing
        self.info = Logger(color.INFO("<" + type(self).__name__ + ">"))

    def name(self):
        return "Ukvm"

    def image_name(self):
        return self._image_name

    def drive_arg(self):
        return ["--disk=" + INCLUDEOS_HOME + "dummy.disk"]

    def net_arg(self):
        return ["--net=tap100"]

    def get_final_output(self):
        return self._proc.communicate()

    def boot(self, multiboot, kernel_args = "", image_name = None):
        self._stopped = False

        qkvm_bin = INCLUDEOS_HOME + "/includeos/x86_64/lib/ukvm-bin"

        # Use provided image name if set, otherwise raise an execption
        if not image_name:
            raise Exception("No image name provided as param")

        self._image_name = image_name

        command = ["sudo", qkvm_bin]
        command += self.drive_arg()
        command += self.net_arg()
        command += [self._image_name]

        try:
            self.start_process(command)
            self.info("Started process PID ",self._proc.pid)
        except Exception as e:
            raise e

    def stop(self):

        signal = "-SIGTERM"

        # Don't try to kill twice
        if self._stopped:
            self.wait()
            return self
        else:
            self._stopped = True

        if self._proc and self._proc.poll() == None :

            if not self._sudo:
                info ("Stopping child process (no sudo required)")
                self._proc.terminate()
            else:
                # Find and terminate all child processes, since parent is "sudo"
                parent = psutil.Process(self._proc.pid)
                children = parent.children()

                info ("Stopping", self._image_name, "PID",self._proc.pid, "with", signal)

                for child in children:
                    info (" + child process ", child.pid)

                    # The process might have gotten an exit status by now so check again to avoid negative exit
                    if (not self._proc.poll()):
                        subprocess.call(["sudo", "kill", signal, str(child.pid)])

            # Wait for termination (avoids the need to reset the terminal etc.)
            self.wait()

        return self

    def wait(self):
        if (self._proc): self._proc.wait()
        return self

    def read_until_EOT(self):
        chars = ""

        while (not self._proc.poll()):
            char = self._proc.stdout.read(1)
            if char == chr(4):
                return chars
            chars += char

        return chars


    def readline(self):
        if self._proc.poll():
            raise Exception("Process completed")
        return self._proc.stdout.readline()


    def writeline(self, line):
        if self._proc.poll():
            raise Exception("Process completed")
        return self._proc.stdin.write(line + "\n")

    def poll(self):
        return self._proc.poll()

# Qemu Hypervisor interface
class qemu(hypervisor):

    def __init__(self, config):
        super(qemu, self).__init__(config)
        self._proc = None
        self._stopped = False
        self._sudo = False
        self._image_name = self._config if "image" in self._config else self.name() + " vm"

        # Pretty printing
        self.info = Logger(color.INFO("<" + type(self).__name__ + ">"))

    def name(self):
        return "Qemu"

    def image_name(self):
        return self._image_name

    def drive_arg(self, filename, drive_type = "virtio", drive_format = "raw", media_type = "disk"):
        return ["-drive","file=" + filename
                + ",format=" + drive_format
                + ",if=" + drive_type
                + ",media=" + media_type]

    # -initrd "file1 arg=foo,file2"
    # This syntax is only available with multiboot.

    def mod_args(self, mods):
        mods_list =",".join([mod["path"] + ((" " + mod["args"]) if "args" in mod else "")
                             for mod in mods])
        return ["-initrd", mods_list]

    def net_arg(self, backend, device, if_name = "net0", mac = None, bridge = None):
        qemu_ifup = INCLUDEOS_HOME + "/includeos/scripts/qemu-ifup"
        qemu_ifdown = INCLUDEOS_HOME + "/includeos/scripts/qemu-ifdown"

        # FIXME: this needs to get removed, e.g. fetched from the schema
        names = {"virtio" : "virtio-net", "vmxnet" : "vmxnet3", "vmxnet3" : "vmxnet3"}

        if device in names:
            device = names[device]

        # Network device - e.g. host side of nic
        netdev = backend + ",id=" + if_name

        if backend == "tap":
            if self._kvm_present:
                netdev += ",vhost=on"
            netdev += ",script=" + qemu_ifup + ",downscript=" + qemu_ifdown

        if bridge:
            netdev = "bridge,id=" + if_name + ",br=" + bridge

        # Device - e.g. guest side of nic
        device += ",netdev=" + if_name

        # Add mac-address if specified
        if mac: device += ",mac=" + mac

        return ["-device", device,
                "-netdev", netdev]

    def kvm_present(self):
        command = "egrep -m 1 '^flags.*(vmx|svm)' /proc/cpuinfo"
        try:
            subprocess.check_output(command, shell = True)
            self.info("KVM ON")
            return True

        except Exception as err:
            self.info("KVM OFF")
            return False

    # Start a process and preserve in- and output pipes
    # Note: if the command failed, we can't know until we have exit status,
    # but we can't wait since we expect no exit. Checking for program start error
    # is therefore deferred to the callee

    def get_final_output(self):
        return self._proc.communicate()

    def boot(self, multiboot, debug = False, kernel_args = "", image_name = None):
        self._stopped = False

        info ("Booting with multiboot:", multiboot, "kernel_args: ", kernel_args, "image_name:", image_name)

        # Resolve if kvm is present
        self._kvm_present = self.kvm_present()

        # Use provided image name if set, otherwise try to find it in json-config
        if not image_name:
            if not "image" in self._config:
                raise Exception("No image name provided, neither as param or in config file")
            image_name = self._config["image"]

        self._image_name = image_name

        disk_args = []

        debug_args = []
        if debug:
            debug_args = ["-s"]

        # multiboot - e.g. boot with '-kernel' and no bootloader
        if multiboot:

            # TODO: Remove .img-extension from vm.json in tests to avoid this hack
            if (image_name.endswith(".img")):
                image_name = image_name.split(".")[0]

            if not kernel_args: kernel_args = "\"\""

            info ("File magic: ", file_type(image_name))

            if is_Elf64(image_name):
                info ("Found 64-bit ELF, need chainloader" )
                print "Looking for chainloader: "
                print "Found", chainloader, "Type: ",  file_type(chainloader)
                if not is_Elf32(chainloader):
                    print color.WARNING("Chainloader doesn't seem to be a 32-bit ELF executable")
                kernel_args = ["-kernel", chainloader, "-append", kernel_args, "-initrd", image_name + " " + kernel_args]
            elif is_Elf32(image_name):
                info ("Found 32-bit elf, trying direct boot")
                kernel_args = ["-kernel", image_name, "-append", kernel_args]
            else:
                print color.WARNING("Provided kernel is neither 64-bit or 32-bit ELF executable.")
                kernel_args = ["-kernel", image_name, "-append", kernel_args]

            info ( "Booting", image_name, "directly without bootloader (multiboot / -kernel args)")
        else:
            kernel_args = []
            image_in_config = False

            # If the provided image name is also defined in vm.json, use vm.json
            if "drives" in self._config:
                for disk in self._config["drives"]:
                    if disk["file"] == image_name:
                        image_in_config = True
                if not image_in_config:
                    info ("Provided image", image_name, "not found in config. Appending.")
                    self._config["drives"].insert(0, {"file" : image_name, "type":"ide", "format":"raw", "media":"disk"})
            else:
                self._config["drives"] =[{"file" : image_name, "type":"ide", "format":"raw", "media":"disk"}]

            info ("Booting", image_name, "with a bootable disk image")

        if "drives" in self._config:
            for disk in self._config["drives"]:
                disk_args += self.drive_arg(disk["file"], disk["type"], disk["format"], disk["media"])

        mod_args = []
        if "modules" in self._config:
            mod_args += self.mod_args(self._config["modules"])

        if "bios" in self._config:
            kernel_args.extend(["-bios", self._config["bios"]])

        if "uuid" in self._config:
            kernel_args.extend(["--uuid", str(self._config["uuid"])])

        if "smp" in self._config:
            kernel_args.extend(["-smp", str(self._config["smp"])])

        if "cpu" in self._config:
            cpu = self._config["cpu"]
            cpu_str = cpu["model"]
            if "features" in cpu:
                cpu_str += ",+" + ",+".join(cpu["features"])
            kernel_args.extend(["-cpu", cpu_str])

        net_args = []
        i = 0
        if "net" in self._config:
            for net in self._config["net"]:
                mac = net["mac"] if "mac" in net else None
                bridge = net["bridge"] if "bridge" in net else None
                net_args += self.net_arg(net["backend"], net["device"], "net"+str(i), mac, bridge)
                i+=1

        mem_arg = []
        if "mem" in self._config:
            mem_arg = ["-m", str(self._config["mem"])]

        vga_arg = ["-nographic" ]
        if "vga" in self._config:
            vga_arg = ["-vga", str(self._config["vga"])]

        trace_arg = []
        if "trace" in self._config:
            trace_arg = ["-trace", "events=" + str(self._config["trace"])]

        pci_arg = []
        if "vfio" in self._config:
            pci_arg = ["-device", "vfio-pci,host=" + self._config["vfio"]]

        # custom qemu binary/location
        qemu_binary = "qemu-system-x86_64"
        if "qemu" in self._config:
            qemu_binary = self._config["qemu"]

        # TODO: sudo is only required for tap networking and kvm. Check for those.
        command = ["sudo", "--preserve-env", qemu_binary]
        if self._kvm_present: command.extend(["--enable-kvm"])

        command += kernel_args
<<<<<<< HEAD
        command += disk_args + debug_args + net_args + mem_arg + vga_arg + pci_arg + mod_args
=======

        command += disk_args + debug_args + net_args + mem_arg + mod_args
        command += vga_arg + trace_arg + pci_arg
>>>>>>> ef180520

        #command_str = " ".join(command)
        #command_str.encode('ascii','ignore')
        #command = command_str.split(" ")

        info("Command:", " ".join(command))

        try:
            self.start_process(command)
            self.info("Started process PID ",self._proc.pid)
        except Exception as e:
            print self.INFO,"Starting subprocess threw exception:", e
            raise e

    def stop(self):

        signal = "-SIGTERM"

        # Don't try to kill twice
        if self._stopped:
            self.wait()
            return self
        else:
            self._stopped = True

        if self._proc and self._proc.poll() == None :

            if not self._sudo:
                info ("Stopping child process (no sudo required)")
                self._proc.terminate()
            else:
                # Find and terminate all child processes, since parent is "sudo"
                parent = psutil.Process(self._proc.pid)
                children = parent.children()

                info ("Stopping", self._image_name, "PID",self._proc.pid, "with", signal)

                for child in children:
                    info (" + child process ", child.pid)

                    # The process might have gotten an exit status by now so check again to avoid negative exit
                    if (not self._proc.poll()):
                        subprocess.call(["sudo", "kill", signal, str(child.pid)])

            # Wait for termination (avoids the need to reset the terminal etc.)
            self.wait()

        return self

    def wait(self):
        if (self._proc): self._proc.wait()
        return self

    def read_until_EOT(self):
        chars = ""

        while (not self._proc.poll()):
            char = self._proc.stdout.read(1)
            if char == chr(4):
                return chars
            chars += char

        return chars


    def readline(self):
        if self._proc.poll():
            raise Exception("Process completed")
        return self._proc.stdout.readline()


    def writeline(self, line):
        if self._proc.poll():
            raise Exception("Process completed")
        return self._proc.stdin.write(line + "\n")

    def poll(self):
        return self._proc.poll()

# VM class
class vm:

    def __init__(self, config = None, hyper_name = "qemu"):

        self._exit_status = None
        self._exit_msg = ""
        self._exit_complete = False

        self._config = load_with_default_config(True, config)
        self._on_success = lambda(line) : self.exit(exit_codes["SUCCESS"], nametag + " All tests passed")
        self._on_panic =  self.panic
        self._on_timeout = self.timeout
        self._on_output = {
            panic_signature : self._on_panic,
            "SUCCESS" : self._on_success }

        if hyper_name == "ukvm":
            hyper = ukvm
        else:
            hyper = qemu

        # Initialize hypervisor with config
        assert(issubclass(hyper, hypervisor))
        self._hyper  = hyper(self._config)
        self._timeout_after = None
        self._timer = None
        self._on_exit_success = lambda : None
        self._on_exit = lambda : None
        self._root = os.getcwd()
        self._kvm_present = False

    def stop(self):
        self._hyper.stop().wait()
        if self._timer:
            self._timer.cancel()
        return self

    def wait(self):
        if hasattr(self, "_timer") and self._timer:
            self._timer.join()
        self._hyper.wait()
        return self._exit_status

    def poll(self):
        return self._hyper.poll()

    # Stop the VM with exit status / msg.
    # set keep_running to indicate that the program should continue
    def exit(self, status, msg, keep_running = False):

        # Exit may have been called allready
        if self._exit_complete:
            return

        self._exit_status = status
        self._exit_msg = msg
        self.stop()

        # Change back to test source
        os.chdir(self._root)


        info("Exit called with status", self._exit_status, "(",get_exit_code_name(self._exit_status),")")
        info("Message:", msg, "Keep running: ", keep_running)

        if keep_running:
            return

        if self._on_exit:
            info("Calling on_exit")
            self._on_exit()


        if status == 0:
            if self._on_exit_success:
                info("Calling on_exit_success")
                self._on_exit_success()

            print color.SUCCESS(msg)
            self._exit_complete = True
            return

        self._exit_complete = True
        program_exit(status, msg)

    # Default timeout event
    def timeout(self):
        if VERB: print color.INFO("<timeout>"), "VM timed out"

        # Note: we have to stop the VM since the main thread is blocking on vm.readline
        self._exit_status = exit_codes["TIMEOUT"]
        self._exit_msg = "vmrunner timed out after " + str(self._timeout_after) + " seconds"
        self._hyper.stop().wait()

    # Default panic event
    def panic(self, panic_line):
        panic_reason = self._hyper.readline()
        info("VM signalled PANIC. Reading until EOT (", hex(ord(EOT)), ")")
        print color.VM(panic_reason),
        remaining_output = self._hyper.read_until_EOT()
        for line in remaining_output.split("\n"):
            print color.VM(line)

        self.exit(exit_codes["VM_PANIC"], panic_reason)


    # Events - subscribable
    def on_output(self, output, callback):
        self._on_output[ output ] = callback
        return self

    def on_success(self, callback, do_exit = True):
        if do_exit:
            self._on_output["SUCCESS"] = lambda(line) : [callback(line), self._on_success(line)]
        else: self._on_output["SUCCESS"] = callback
        return self

    def on_panic(self, callback, do_exit = True):
        if do_exit:
            self._on_output[panic_signature] = lambda(line) : [callback(line), self._on_panic(line)]
        else: self._on_output[panic_signature] = callback
        return self

    def on_timeout(self, callback):
        self._on_timeout = callback
        return self

    def on_exit_success(self, callback):
        self._on_exit_success = callback
        return self

    def on_exit(self, callback):
        self._on_exit = callback
        return self

    # Read a line from the VM's standard out
    def readline(self):
        return self._hyper.readline()

    # Write a line to VM stdout
    def writeline(self, line):
        return self._hyper.writeline(line)

    # Make using GNU Make
    def make(self, params = []):
        print INFO, "Building with 'make' (params=" + str(params) + ")"
        make = ["make"]
        make.extend(params)
        cmd(make)
        return self

    # Call cmake
    def cmake(self, args = []):
        print INFO, "Building with cmake (%s)" % args
        # install dir:
        INSTDIR = os.getcwd()

        if (not os.path.isfile("CMakeLists.txt") and os.path.isfile("service.cpp")):
            # No makefile present. Copy the one from seed, inform user and pray.
            # copyfile will throw errors if it encounters any.
            copyfile(INCLUDEOS_HOME + "/includeos/seed/service/CMakeLists.txt", "CMakeLists.txt")
            print INFO, "No CMakeList.txt present. File copied from seed. Please adapt to your needs."

        # create build directory
        try:
            os.makedirs("build")
        except OSError as err:
            if err.errno!=17: # Errno 17: File exists
                self.exit(exit_codes["BUILD_FAIL"], "could not create build directory")

        # go into build directory
        # NOTE: The test gets run from here
        os.chdir("build")

        # build with prefix = original path
        cmake = ["cmake", "..", "-DCMAKE_INSTALL_PREFIX:PATH=" + INSTDIR]
        cmake.extend(args)

        try:
            cmd(cmake)

            # if everything went well, build with make and install
            return self.make()
        except Exception as e:
            print "Exception while building: ", e
            self.exit(exit_codes["BUILD_FAIL"], "building with cmake failed")

    # Clean cmake build folder
    def clean(self):
        print INFO, "Cleaning cmake build folder"
        subprocess.call(["rm","-rf","build"])
        return self

    def find_exit_status(self, line):

        # Kernel reports service exit status
        if (line.startswith("     [ Kernel ] service exited with status") or
            line.startswith("     [ main ] returned with status")):

            self._exit_status = int(line.split(" ")[-1].rstrip())
            self._exit_msg = "Service exited with status " + str(self._exit_status)
            return self._exit_status

        # Special case for end-of-transmission, e.g. on panic
        if line == EOT:
            self._exit_status = exit_codes["VM_EOT"]
            return self._exit_status

        return None


    def trigger_event(self, line):
        # Find any callback triggered by this line
        for pattern, func in self._on_output.iteritems():
            if re.search(pattern, line):
                try:
                    # Call it
                    res = func(line)
                except Exception as err:
                    print color.WARNING("Exception raised in event callback: ")
                    print_exception()
                    res = False
                    self.stop()

                # NOTE: Result can be 'None' without problem
                if res == False:
                    self._exit_status = exit_codes["CALLBACK_FAILED"]
                    self.exit(self._exit_status, " Event-triggered test failed")


    # Boot the VM and start reading output. This is the main event loop.
    def boot(self, timeout = 60, multiboot = True, debug = False, kernel_args = "booted with vmrunner", image_name = None):
        info ("VM boot, timeout: ", timeout, "multiboot: ", multiboot, "Kernel_args: ", kernel_args, "image_name: ", image_name)
        # This might be a reboot
        self._exit_status = None
        self._exit_complete = False
        self._timeout_after = timeout

        # Start the timeout thread
        if (timeout):
            info("setting timeout to",timeout,"seconds")
            self._timer = threading.Timer(timeout, self._on_timeout)
            self._timer.start()

        # Boot via hypervisor
        try:
            self._hyper.boot(multiboot, debug, kernel_args, image_name)
        except Exception as err:
            print color.WARNING("Exception raised while booting: ")
            print_exception()
            if (timeout): self._timer.cancel()
            self.exit(exit_codes["BOOT_FAILED"], str(err))

        # Start analyzing output
        while self._exit_status == None and self.poll() == None:

            try:
                line = self._hyper.readline()
            except Exception as e:
                print color.WARNING("Exception thrown while waiting for vm output")
                break

            if line and self.find_exit_status(line) == None:
                    print color.VM(line.rstrip())
                    self.trigger_event(line)

            # Empty line - should only happen if process exited
            else: pass


        # VM Done
        info("Event loop done. Exit status:", self._exit_status, "poll:", self.poll())

        # If the VM process didn't exit by now we need to stop it.
        if (self.poll() == None):
            self.stop()

        # Process may have ended without EOT / exit message being read yet
        # possibly normal vm shutdown
        if self.poll() != None:

            info("No poll - getting final output")
            try:
                data, err = self._hyper.get_final_output()

                # Print stderr if exit status wasnt 0
                if err and self.poll() != 0:
                    print color.WARNING("Stderr: \n" + err)

                # Parse the last output from vm
                lines = data.split("\n")
                for line in lines:
                    print color.VM(line)
                    self.find_exit_status(line)
                    # Note: keep going. Might find panic after service exit

            except Exception as e:
                pass

        # We should now have an exit status, either from a callback or VM EOT / exit msg.
        if self._exit_status != None:
            info("VM has exit status. Exiting.")
            self.exit(self._exit_status, self._exit_msg)
        else:
            self.exit(self._hyper.poll(), "process exited")

        # If everything went well we can return
        return self

# Fallback to default
def load_with_default_config(use_default, path = default_json):

    # load default config
    conf = {}
    if use_default == True:
        info("Loading default config.")
        conf = load_config(default_config)

    # load user config (or fallback)
    user_conf = load_config(path)

    if user_conf:
        if use_default == False:
            # return user_conf as is
            return user_conf
        else:
            # extend (override) default config with user config
            for key, value in user_conf.iteritems():
                conf[key] = value
            info(str(conf))
            return conf
    else:
        return conf

    program_exit(73, "No config found. Try enable default config.")

# Load a vm config.
def load_config(path):

    config = {}
    description = None

    # If path is explicitly "None", try current dir
    if not path: path = default_json

    info("Trying to load config from", path)

    if os.path.isfile(path):

        try:
            # Try loading the first valid config
            config = validate_vm.load_config(path)
            info ("Successfully loaded vm config")

        except Exception as e:
            print_exception()
            info("Could not parse VM config file(s): " + path)
            program_exit(73, str(e))

    elif os.path.isdir(path):
        try:
            configs = validate_vm.load_config(path, VERB)
            info ("Found ", len(configs), "config files")
            config = configs[0]
            info ("Trying the first valid config ")
        except Exception as e:
            info("No valid config found: ", e)
            program_exit(73, "No valid config files in " + path)


    if config.has_key("description"):
        description = config["description"]
    else:
        description = str(config)

    info('"',description,'"')

    return config


def program_exit(status, msg):
    global vms

    info("Program exit called with status", status, "(",get_exit_code_name(status),")")
    info("Stopping all vms")

    for vm in vms:
        vm.stop().wait()

    # Print status message and exit with appropriate code
    if (status):
        print color.EXIT_ERROR(get_exit_code_name(status), msg)
    else:
        print color.SUCCESS(msg)

    sys.exit(status)



# Handler for SIGINT
def handler(signum, frame):
    print
    print color.WARNING("Process interrupted - stopping vms")
    for vm in vms:
        try:
            vm.exit(exit_codes["ABORT"], "Process terminated by user")
        except Exception as e:
            print color.WARNING("Forced shutdown caused exception: "), e
            raise e


# One unconfigured vm is created by default, which will try to load a config if booted
vms.append(vm())

signal.signal(signal.SIGINT, handler)<|MERGE_RESOLUTION|>--- conflicted
+++ resolved
@@ -517,13 +517,8 @@
         if self._kvm_present: command.extend(["--enable-kvm"])
 
         command += kernel_args
-<<<<<<< HEAD
-        command += disk_args + debug_args + net_args + mem_arg + vga_arg + pci_arg + mod_args
-=======
-
         command += disk_args + debug_args + net_args + mem_arg + mod_args
         command += vga_arg + trace_arg + pci_arg
->>>>>>> ef180520
 
         #command_str = " ".join(command)
         #command_str.encode('ascii','ignore')
