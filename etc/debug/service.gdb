<<<<<<< HEAD
break OS::start
break Service::start
break main

set step-mode on
set non-stop off
target remote localhost:1234

# To use the GDB_ENTRY macro, uncomment:
# set $eax=1
=======
set architecture i386:x86-64

break Service::start
break main

set non-stop off
target remote localhost:1234
set $eax=1
continue
>>>>>>> ef180520
<|MERGE_RESOLUTION|>--- conflicted
+++ resolved
@@ -1,4 +1,5 @@
-<<<<<<< HEAD
+set architecture i386:x86-64
+
 break OS::start
 break Service::start
 break main
@@ -8,15 +9,4 @@
 target remote localhost:1234
 
 # To use the GDB_ENTRY macro, uncomment:
-# set $eax=1
-=======
-set architecture i386:x86-64
-
-break Service::start
-break main
-
-set non-stop off
-target remote localhost:1234
-set $eax=1
-continue
->>>>>>> ef180520
+set $eax=1