--- conflicted
+++ resolved
@@ -29,7 +29,6 @@
 NETWORK=10.0.0.0
 DHCPRANGE=10.0.0.2,10.0.0.254
 
-<<<<<<< HEAD
 BRSHOW="brctl show"
 
 # Check if BRSHOW is in user path
@@ -38,12 +37,8 @@
 fi
 
 # Check if bridge already is created
-if $BRSHOW $BRIDGE 2>&1 | grep --silent "No such device"; then
-=======
-# Check if bridge is created
-if brctl show $BRIDGE 2>&1 | grep -q "No such device"; then
+if $BRSHOW $BRIDGE 2>&1 | grep -q "No such device"; then
   echo ">>> Creating network bridge (requires sudo):"
->>>>>>> 0bfbdd1f
   sudo brctl addbr $BRIDGE || exit 1
 else
   echo ">>> Network bridge already created"
