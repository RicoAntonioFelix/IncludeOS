#!/bin/sh
#
# Install dependencies

# TODO: add cmake as dependency

SYSTEM=$1
RELEASE=$2

case $SYSTEM in
    "Darwin")
        exit 0;
        ;;
    "Linux")
        case $RELEASE in
<<<<<<< HEAD
            "Debian"|"Ubuntu")
                VERSION=`lsb_release -rs`
                if [ $(awk 'BEGIN{ print "'$VERSION'"<"'16.04'" }') -eq 1 ]; then
                    if [ $RELEASE == "Ubuntu" ] ; then
                        clang_version="3.6"
                        DEPENDENCIES="gcc-5 g++-5"
                        sudo add-apt-repository -y ppa:ubuntu-toolchain-r/test || exit 1
                    else
                        echo "deb http://ftp.debian.org/debian jessie-backports main" > /etc/apt/sources.list.d/includeOS-requirements.list
                        clang_version="3.8"
                    fi
=======
            "Ubuntu"|"LinuxMint")
                UBUNTU_VERSION=`lsb_release -rs`
                if [ $(awk 'BEGIN{ print "'$UBUNTU_VERSION'"<"'16.04'" }') -eq 1 ]; then
                    clang_version="3.6"
                    DEPENDENCIES="gcc-5 g++-5"
                    sudo add-apt-repository -y ppa:ubuntu-toolchain-r/test || exit 1
>>>>>>> 9da603ef
                else
                    clang_version="3.8"
                fi

                DEPENDENCIES="curl make clang-$clang_version nasm bridge-utils qemu jq cmake $DEPENDENCIES"
                echo ">>> Installing dependencies (requires sudo):"
                echo "    Packages: $DEPENDENCIES"
                sudo apt-get update || exit 1
                sudo apt-get install -y $DEPENDENCIES || exit 1
                exit 0;
                ;;
            "Fedora")
                DEPENDENCIES="curl make clang nasm bridge-utils qemu jq python-jsonschema cmake"
                echo ">>> Installing dependencies (requires sudo):"
                echo "    Packages: $DEPENDENCIES"
                sudo dnf install $DEPENDENCIES || exit 1
                exit 0;
                ;;
            "Arch")
                DEPENDENCIES="curl make clang nasm bridge-utils qemu jq cmake"
                echo ">>> Installing dependencies (requires sudo):"
                echo "    Packages: $DEPENDENCIES"
                sudo pacman -Syyu
                sudo pacman -S $DEPENDENCIES
                exit 0;
                ;;
        esac
esac

exit 1<|MERGE_RESOLUTION|>--- conflicted
+++ resolved
@@ -13,8 +13,7 @@
         ;;
     "Linux")
         case $RELEASE in
-<<<<<<< HEAD
-            "Debian"|"Ubuntu")
+            "Debian"|"Ubuntu"|"LinuxMint")
                 VERSION=`lsb_release -rs`
                 if [ $(awk 'BEGIN{ print "'$VERSION'"<"'16.04'" }') -eq 1 ]; then
                     if [ $RELEASE == "Ubuntu" ] ; then
@@ -25,14 +24,6 @@
                         echo "deb http://ftp.debian.org/debian jessie-backports main" > /etc/apt/sources.list.d/includeOS-requirements.list
                         clang_version="3.8"
                     fi
-=======
-            "Ubuntu"|"LinuxMint")
-                UBUNTU_VERSION=`lsb_release -rs`
-                if [ $(awk 'BEGIN{ print "'$UBUNTU_VERSION'"<"'16.04'" }') -eq 1 ]; then
-                    clang_version="3.6"
-                    DEPENDENCIES="gcc-5 g++-5"
-                    sudo add-apt-repository -y ppa:ubuntu-toolchain-r/test || exit 1
->>>>>>> 9da603ef
                 else
                     clang_version="3.8"
                 fi
