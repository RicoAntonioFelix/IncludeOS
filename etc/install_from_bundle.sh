#!/bin/bash
set -e

# Install the IncludeOS libraries (i.e. IncludeOS_home) from binary bundle
# ...as opposed to building them all from scratch, which takes a long time
#
#
# OPTIONS:
#
# Location of the IncludeOS repo:
# $ export INCLUDEOS_SRC=your/github/cloned/IncludeOS
#
# Parent directory of where you want the IncludeOS libraries (i.e. IncludeOS_home)
# $ export INCLUDEOS_PREFIX=parent/folder/for/IncludeOS/libraries i.e.

INCLUDEOS_SRC=${INCLUDEOS_SRC-$HOME/IncludeOS}
INCLUDEOS_PREFIX=${INCLUDEOS_PREFIX-/usr/local}

# Try to find suitable compiler
cc_list="clang-3.9 clang-3.8 clang-3.7 clang-3.6 clang"
cxx_list="clang++-3.9 clang++-3.8 clang++-3.7 clang++-3.6 clang++"

compiler=""
guess_compiler() {
    for compiler in $*
    do
<<<<<<< HEAD
	exists=`command -v $compiler || true`
	if [ "$exists" != "" ]
	then
	    compiler=$exists
	    break
=======
		if command -v $compiler; then
			break
>>>>>>> d86d516d
	fi
    done
}


if [ -z "$CC" ]
then
	guess_compiler "$cc_list"
	export CC=$compiler
fi

if [ -z "$CXX" ]
then
	guess_compiler "$cxx_list"
	export CXX=$compiler
fi

echo -e "\n\n>>> Best guess for compatible compilers: $CXX / $CC"

# Build IncludeOS
echo -e "\n\n>>> Building IncludeOS"
mkdir -p $INCLUDEOS_SRC/build
pushd $INCLUDEOS_SRC/build
cmake $INCLUDEOS_SRC -DCMAKE_INSTALL_PREFIX=$INCLUDEOS_PREFIX -Dtests=$INCLUDEOS_ENABLE_TEST
make PrecompiledLibraries
make -j 4
make install
popd

echo -e "\n\n>>> Done! IncludeOS bundle downloaded and installed"<|MERGE_RESOLUTION|>--- conflicted
+++ resolved
@@ -24,16 +24,8 @@
 guess_compiler() {
     for compiler in $*
     do
-<<<<<<< HEAD
-	exists=`command -v $compiler || true`
-	if [ "$exists" != "" ]
-	then
-	    compiler=$exists
-	    break
-=======
-		if command -v $compiler; then
-			break
->>>>>>> d86d516d
+	if command -v $compiler; then
+		break
 	fi
     done
 }
