#!/bin/bash

# Install the IncludeOS libraries (i.e. IncludeOS_home) from binary bundle
# ...as opposed to building them all from scratch, which takes a long time
#
#
# OPTIONS:
#
# Location of the IncludeOS repo:
# $ export INCLUDEOS_SRC=your/github/cloned/IncludeOS
#
# Parent directory of where you want the IncludeOS libraries (i.e. IncludeOS_home)
# $ export INCLUDEOS_INSTALL_LOC=parent/folder/for/IncludeOS/libraries i.e.

<<<<<<< HEAD
[ ! -v INCLUDEOS_SRC ] && export INCLUDEOS_SRC=$(pwd)
=======
[ ! -v INCLUDEOS_SRC ] && export INCLUDEOS_SRC=$(readlink -f "$(dirname "$0")/")
>>>>>>> 954af753
[ ! -v INCLUDEOS_INSTALL_LOC ] && export INCLUDEOS_INSTALL_LOC=$HOME
export INCLUDEOS_HOME=$INCLUDEOS_INSTALL_LOC/IncludeOS_install

# Install dependencies
. $INCLUDEOS_SRC/etc/prepare_ubuntu_deps.sh

DEPENDENCIES="curl make clang-$clang_version nasm bridge-utils qemu"
echo ">>> Installing dependencies (requires sudo):"
echo "    Packages: $DEPENDENCIES"
sudo apt-get update
sudo apt-get install -y $DEPENDENCIES


echo ">>> Updating git-tags "
# Get the latest tag from IncludeOS repo
tag=`git ls-remote --tags https://github.com/hioa-cs/IncludeOS.git | grep -oP "tags/\K(.*)$" | grep -v "{" | sort -n -t . -k 1 -k 2 -k 3 | tail -n 1`

filename_tag=`echo $tag | tr . -`
filename="IncludeOS_install_"$filename_tag".tar.gz"

# If the tarball exists, use that
if [ -e $filename ]
then
    echo -e "\n\n>>> IncludeOS tarball exists - extracting to $INCLUDEOS_INSTALL_LOC"
    tar -C $INCLUDEOS_INSTALL_LOC -xzf $filename
else
    echo -e "\n\n>>> Downloading IncludeOS release tarball from GitHub"
    # Download from GitHub API
    if [ "$1" = "-oauthToken" ]
    then
        oauthToken=$2
        echo -e "\n\n>>> Getting the ID of the latest release from GitHub"
        JSON=`curl -u $git_user:$oauthToken https://api.github.com/repos/hioa-cs/IncludeOS/releases/tags/$tag`
    else
        echo -e "\n\n>>> Getting the ID of the latest release from GitHub"
        JSON=`curl https://api.github.com/repos/hioa-cs/IncludeOS/releases/tags/$tag`
    fi
    ASSET=`echo $JSON | $INCLUDEOS_SRC/etc/get_latest_binary_bundle_asset.py`
    ASSET_URL=https://api.github.com/repos/hioa-cs/IncludeOS/releases/assets/$ASSET

    echo -e "\n\n>>> Getting the latest release bundle from GitHub"
    if [ "$1" = "-oauthToken" ]
    then
        curl -H "Accept: application/octet-stream" -L -o $filename -u $git_user:$oauthToken $ASSET_URL
    else
        curl -H "Accept: application/octet-stream" -L -o $filename $ASSET_URL
    fi

    echo -e "\n\n>>> Fetched tarball - extracting to $INCLUDEOS_INSTALL_LOC"
    tar -C $INCLUDEOS_INSTALL_LOC -xzf $filename
fi

echo -e "\n\n>>> Installing submodules"
pushd $INCLUDEOS_SRC
git submodule init
git submodule update
popd

echo -e "\n\n>>> Building IncludeOS"
pushd $INCLUDEOS_SRC/src
make -j
make install
popd

echo -e "\n\n>>> Compiling the vmbuilder, which makes a bootable vm out of your service"
pushd $INCLUDEOS_SRC/vmbuild
make
cp vmbuild $INCLUDEOS_HOME/
popd

echo -e "\n\n>>> Creating a virtual network, i.e. a bridge. (Requires sudo)"
sudo $INCLUDEOS_SRC/etc/create_bridge.sh

$INCLUDEOS_SRC/etc/copy_scripts.sh

echo -e "\n\n>>> Done! Test your installation with ./test.sh"<|MERGE_RESOLUTION|>--- conflicted
+++ resolved
@@ -12,11 +12,7 @@
 # Parent directory of where you want the IncludeOS libraries (i.e. IncludeOS_home)
 # $ export INCLUDEOS_INSTALL_LOC=parent/folder/for/IncludeOS/libraries i.e.
 
-<<<<<<< HEAD
-[ ! -v INCLUDEOS_SRC ] && export INCLUDEOS_SRC=$(pwd)
-=======
 [ ! -v INCLUDEOS_SRC ] && export INCLUDEOS_SRC=$(readlink -f "$(dirname "$0")/")
->>>>>>> 954af753
 [ ! -v INCLUDEOS_INSTALL_LOC ] && export INCLUDEOS_INSTALL_LOC=$HOME
 export INCLUDEOS_HOME=$INCLUDEOS_INSTALL_LOC/IncludeOS_install
 
