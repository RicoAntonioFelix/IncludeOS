
#ifndef CLASS_IP_STACK_HPP
#define CLASS_IP_STACK_HPP

#include <syscalls.hpp> // panic()
#include <class_dev.hpp> // 107: auto& eth0 = Dev::eth(0);
#include <net/class_ethernet.hpp>
#include <net/class_arp.hpp>
#include <net/class_ip4.hpp>
#include <net/class_ip6.hpp>
#include <net/class_icmp.hpp>
#include <net/class_udp.hpp>

#include <vector>

#include <class_nic.hpp>

namespace net {

  /** Nic names. Only used to bind nic to IP. */
  enum netdev {ETH0,ETH1,ETH2,ETH3,ETH4,ETH5,ETH6,ETH7,ETH8,ETH9};

  
  class Inet {
    
<<<<<<< HEAD
  
  /** Bind an IP and a netmask to a given device. 
      
      The function expects the given device to exist.*/
  static void ifconfig(netdev nic, IP4::addr ip, IP4::addr netmask);

  static inline IP4::addr ip4(netdev nic)
  { return _ip4_list[nic]; }
  
  /// FIXME ///
  const IP6::addr& ip6(netdev nic)
  {
    return _ip6.getIP();
  }
  /// FIXME ///
  
  static Inet* up(){
    if (_ip4_list.size() < 1)
      panic("<Inet> Can't bring up IP stack without any IP addresses");
    
    if (!instance){
      instance = new Inet();
      printf("<Inet> instance constructed @ 0x%lx\n",(uint32_t)instance);
    }
    return instance;
      
  };

  //typedef delegate<int(uint8_t*,int)> upstream_delg;

  
  
private:
  
  /** Physical routes. These map 1-1 with Dev:: interfaces. */
  static std::map<uint16_t,IP4::addr> _ip4_list;
  static std::map<uint16_t,IP4::addr> _netmask_list;
  static std::map<uint16_t,Ethernet*> _ethernet_list;
  static std::map<uint16_t,Arp*> _arp_list;
  
  static Inet* instance;  
  
  // This is the actual stack
  IP4 _ip4;
  IP6 _ip6;
  ICMP _icmp;
  UDP _udp;

  
  
  /** Don't think we *want* copy construction.
      @todo: Fix this with a singleton or something.
   */
  Inet(Inet& UNUSED(cpy)) :
    _ip4(_ip4_list[0],_netmask_list[0]),
    _ip6({0, 0, 0, _ip4_list[0].whole})
  {
    printf("<IP Stack> WARNING: Copy-constructing the stack won't work."\
           "It should be pased by reference.\n");
    panic("Trying to copy-construct IP stack");
  }
  
  Inet(std::vector<IP4::addr> ips);

  /** Initialize. For now IP and mac is passed on to Ethernet and Arp.
      @todo For now, mac- and IP-addresses are hardcoded here. 
      They should be user-definable
   */
  Inet() :
    //_eth(eth0.mac()),_arp(eth0.mac(),ip)
    _ip4(_ip4_list[0],_netmask_list[0]),
    _ip6({0, 0, 0, _ip4_list[0].whole})
  {
=======
  public:
    
    /** Listen to a UDP port. 
	This is just a simple forwarder. @see UDP::listen.  */
    inline void udp_listen(uint16_t port, UDP::listener l)
    { _udp.listen(port,l); }
>>>>>>> 05955036
    
    /** Send a UDP datagram. 
	
	@note the data buffer is the *whole* ethernet frame, so don't overwrite 
	headers unless you own them (i.e. you *are* the IP object)  */
    inline int udp_send(std::shared_ptr<Packet> pckt)
    { return _udp.transmit(pckt); }
    
    
    /** Bind an IP and a netmask to a given device. 
	
	The function expects the given device to exist.*/
    static void ifconfig(netdev nic, IP4::addr ip, IP4::addr netmask);
    
    static inline IP4::addr ip4(netdev nic)
    { return _ip4_list[nic]; }
    
    static Inet* up(){
      if (_ip4_list.size() < 1)
	panic("<Inet> Can't bring up IP stack without any IP addresses");
      
      if (!instance){
	instance = new Inet();
	printf("<Inet> instance constructed @ 0x%lx\n",(uint32_t)instance);
      }
      return instance;
      
    };
    
    //typedef delegate<int(uint8_t*,int)> upstream_delg;
    
    
  
  private:
    
    /** Physical routes. These map 1-1 with Dev:: interfaces. */
    static std::map<uint16_t,IP4::addr> _ip4_list;
    static std::map<uint16_t,IP4::addr> _netmask_list;
    static std::map<uint16_t,Ethernet*> _ethernet_list;
    static std::map<uint16_t,Arp*> _arp_list;
    
    static Inet* instance;  
    
    // This is the actual stack
    IP4 _ip4;
    IP6 _ip6;
    ICMP _icmp;
    UDP _udp;
    
    
    
    /** Don't think we *want* copy construction.
	@todo: Fix this with a singleton or something.
   */
    Inet(Inet& UNUSED(cpy)) :
      _ip4(_ip4_list[0],_netmask_list[0])
    {    
      printf("<IP Stack> WARNING: Copy-constructing the stack won't work." \
	     "It should be pased by reference.\n");
      panic("Trying to copy-construct IP stack");
    }
    
    Inet(std::vector<IP4::addr> ips);
    
    /** Initialize. For now IP and mac is passed on to Ethernet and Arp.
	@todo For now, mac- and IP-addresses are hardcoded here. 
	They should be user-definable
    */
    Inet();
    
  };

}

#endif<|MERGE_RESOLUTION|>--- conflicted
+++ resolved
@@ -22,89 +22,11 @@
 
   
   class Inet {
-    
-<<<<<<< HEAD
-  
-  /** Bind an IP and a netmask to a given device. 
-      
-      The function expects the given device to exist.*/
-  static void ifconfig(netdev nic, IP4::addr ip, IP4::addr netmask);
-
-  static inline IP4::addr ip4(netdev nic)
-  { return _ip4_list[nic]; }
-  
-  /// FIXME ///
-  const IP6::addr& ip6(netdev nic)
-  {
-    return _ip6.getIP();
-  }
-  /// FIXME ///
-  
-  static Inet* up(){
-    if (_ip4_list.size() < 1)
-      panic("<Inet> Can't bring up IP stack without any IP addresses");
-    
-    if (!instance){
-      instance = new Inet();
-      printf("<Inet> instance constructed @ 0x%lx\n",(uint32_t)instance);
-    }
-    return instance;
-      
-  };
-
-  //typedef delegate<int(uint8_t*,int)> upstream_delg;
-
-  
-  
-private:
-  
-  /** Physical routes. These map 1-1 with Dev:: interfaces. */
-  static std::map<uint16_t,IP4::addr> _ip4_list;
-  static std::map<uint16_t,IP4::addr> _netmask_list;
-  static std::map<uint16_t,Ethernet*> _ethernet_list;
-  static std::map<uint16_t,Arp*> _arp_list;
-  
-  static Inet* instance;  
-  
-  // This is the actual stack
-  IP4 _ip4;
-  IP6 _ip6;
-  ICMP _icmp;
-  UDP _udp;
-
-  
-  
-  /** Don't think we *want* copy construction.
-      @todo: Fix this with a singleton or something.
-   */
-  Inet(Inet& UNUSED(cpy)) :
-    _ip4(_ip4_list[0],_netmask_list[0]),
-    _ip6({0, 0, 0, _ip4_list[0].whole})
-  {
-    printf("<IP Stack> WARNING: Copy-constructing the stack won't work."\
-           "It should be pased by reference.\n");
-    panic("Trying to copy-construct IP stack");
-  }
-  
-  Inet(std::vector<IP4::addr> ips);
-
-  /** Initialize. For now IP and mac is passed on to Ethernet and Arp.
-      @todo For now, mac- and IP-addresses are hardcoded here. 
-      They should be user-definable
-   */
-  Inet() :
-    //_eth(eth0.mac()),_arp(eth0.mac(),ip)
-    _ip4(_ip4_list[0],_netmask_list[0]),
-    _ip6({0, 0, 0, _ip4_list[0].whole})
-  {
-=======
   public:
-    
     /** Listen to a UDP port. 
 	This is just a simple forwarder. @see UDP::listen.  */
     inline void udp_listen(uint16_t port, UDP::listener l)
     { _udp.listen(port,l); }
->>>>>>> 05955036
     
     /** Send a UDP datagram. 
 	
@@ -115,12 +37,19 @@
     
     
     /** Bind an IP and a netmask to a given device. 
-	
-	The function expects the given device to exist.*/
-    static void ifconfig(netdev nic, IP4::addr ip, IP4::addr netmask);
+      The function expects the given device to exist.*/
+    static void
+    ifconfig(
+        netdev nic,
+        IP4::addr ip,
+        IP4::addr netmask,
+        IP6::addr ip6);
     
-    static inline IP4::addr ip4(netdev nic)
+    inline static IP4::addr ip4(netdev nic)
     { return _ip4_list[nic]; }
+    
+    inline static IP6::addr ip6(netdev nic)
+    { return _ip6_list[nic]; }
     
     static Inet* up(){
       if (_ip4_list.size() < 1)
@@ -143,6 +72,7 @@
     /** Physical routes. These map 1-1 with Dev:: interfaces. */
     static std::map<uint16_t,IP4::addr> _ip4_list;
     static std::map<uint16_t,IP4::addr> _netmask_list;
+    static std::map<uint16_t,IP6::addr> _ip6_list;
     static std::map<uint16_t,Ethernet*> _ethernet_list;
     static std::map<uint16_t,Arp*> _arp_list;
     
@@ -160,7 +90,8 @@
 	@todo: Fix this with a singleton or something.
    */
     Inet(Inet& UNUSED(cpy)) :
-      _ip4(_ip4_list[0],_netmask_list[0])
+      _ip4(_ip4_list[0],_netmask_list[0]),
+      _ip6(ip6(ETH0))
     {    
       printf("<IP Stack> WARNING: Copy-constructing the stack won't work." \
 	     "It should be pased by reference.\n");
