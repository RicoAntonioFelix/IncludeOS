--- conflicted
+++ resolved
@@ -130,11 +130,7 @@
       virtq_avail* avail; 
       
       // Padding to the next PAGE_SIZE boundary. 
-<<<<<<< HEAD
       u8* pad; //[ /* Padding */ ]; 
-=======
-      u8 pad[0 /* Padding */ ]; 
->>>>>>> 66a892c4
  
       // A ring of used descriptor heads with free-running index. 
       virtq_used* used; 
