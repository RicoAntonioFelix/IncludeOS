// This file is a part of the IncludeOS unikernel - www.includeos.org
//
// Copyright 2017 Oslo and Akershus University College of Applied Sciences
// and Alfred Bratterud
//
// Licensed under the Apache License, Version 2.0 (the "License");
// you may not use this file except in compliance with the License.
// You may obtain a copy of the License at
//
//     http://www.apache.org/licenses/LICENSE-2.0
//
// Unless required by applicable law or agreed to in writing, software
// distributed under the License is distributed on an "AS IS" BASIS,
// WITHOUT WARRANTIES OR CONDITIONS OF ANY KIND, either express or implied.
// See the License for the specific language governing permissions and
// limitations under the License.

#include "ws_uplink.hpp"
#include "common.hpp"

#ifndef RAPIDJSON_HAS_STDSTRING
  #define RAPIDJSON_HAS_STDSTRING 1
#endif

#ifndef RAPIDJSON_THROWPARSEEXCEPTION
  #define RAPIDJSON_THROWPARSEEXCEPTION 1
#endif

#include <rapidjson/document.h>
#include <rapidjson/writer.h>

#include <os>
#include <util/sha1.hpp>
#include <kernel/pci_manager.hpp>
#include <hw/pci_device.hpp>
#include <kernel/cpuid.hpp>
#include <statman>
#include <config>
#include "log.hpp"
#include <system_log>
#include <isotime>

#include <memdisk>
#include <net/openssl/init.hpp>

<<<<<<< HEAD
static SSL_CTX* init_ssl_context(const std::string& certs_path)
{
  MYINFO("Reading certificates from disk @ %s", certs_path.c_str());
=======
static SSL_CTX* init_ssl_context(const std::string& certs_path, bool verify)
{
  MYINFO("Reading certificates from disk @ %s. Verify certs: %s",
    certs_path.c_str(), verify ? "YES" : "NO");

>>>>>>> 0eca5e4a
  auto& disk = fs::memdisk();
  disk.init_fs([] (auto err, auto&) {
    Ensures(!err && "Error init filesystem");
  });

  auto ents = disk.fs().ls(certs_path);

  int files = 0;
  MYINFO("Scanning files...");
  for(auto& ent : ents) {
    if(not ent.is_file())
      continue;
    INFO2("%s", ent.name().c_str());
    files++;
  }

  Expects(files > 0 && "No files found on disk");

  // initialize client context
  openssl::init();
<<<<<<< HEAD
  return openssl::create_client(ents, true);
=======
  return openssl::create_client(ents, verify);
>>>>>>> 0eca5e4a
}

namespace uplink {
  constexpr std::chrono::seconds WS_uplink::heartbeat_interval;

  WS_uplink::WS_uplink(Config config)
    : config_{std::move(config)},
      inet_{*config_.inet},
      id_{inet_.link_addr().to_string()},
      parser_({this, &WS_uplink::handle_transport}),
      heartbeat_timer({this, &WS_uplink::on_heartbeat_timer})
  {
    if(liu::LiveUpdate::is_resumable() && OS::is_live_updated())
    {
      MYINFO("Found resumable state, try restoring...");
      liu::LiveUpdate::resume("uplink", {this, &WS_uplink::restore});

      if(liu::LiveUpdate::partition_exists("conntrack"))
        liu::LiveUpdate::resume("conntrack", {this, &WS_uplink::restore_conntrack});
    }

    Log::get().set_flush_handler({this, &WS_uplink::send_log});

    liu::LiveUpdate::register_partition("uplink", {this, &WS_uplink::store});

    CHECK(config_.reboot, "Reboot on panic");
    if(config_.reboot)
      OS::set_panic_action(OS::Panic_action::reboot);

    CHECK(config_.serialize_ct, "Serialize Conntrack");
    if(config_.serialize_ct)
      liu::LiveUpdate::register_partition("conntrack", {this, &WS_uplink::store_conntrack});

    if(inet_.is_configured())
    {
      start(inet_);
    }
    // if not, register on config event
    else
    {
      MYINFO("Interface %s not yet configured, starts when ready.", inet_.ifname().c_str());
      inet_.on_config({this, &WS_uplink::start});
    }
  }

  void WS_uplink::start(net::Inet<net::IP4>& inet) {
    MYINFO("Starting WS uplink on %s with ID %s",
      inet.ifname().c_str(), id_.c_str());

    Expects(inet.ip_addr() != 0 && "Network interface not configured");

<<<<<<< HEAD
    const uri::URI url{config_.url};

    Expects(url.is_valid() && "Invalid URL");

    if(url.scheme() == "https")
    {
      auto* ssl_context = init_ssl_context(config_.certs_path);
=======
    if(config_.url.scheme_is_secure())
    {
      auto* ssl_context = init_ssl_context(config_.certs_path, config_.verify_certs);
>>>>>>> 0eca5e4a
      Expects(ssl_context != nullptr && "Secure URL given but no valid certificates found");

      client_ = std::make_unique<http::Client>(inet.tcp(), ssl_context,
        http::Basic_client::Request_handler{this, &WS_uplink::inject_token});
    }
    else
    {
      client_ = std::make_unique<http::Basic_client>(inet.tcp(),
        http::Basic_client::Request_handler{this, &WS_uplink::inject_token});
    }

    auth();
  }

  void WS_uplink::store(liu::Storage& store, const liu::buffer_t*)
  {
    // BINARY HASH
    store.add_string(0, update_hash_);
    // nanos timestamp of when update begins
    store.add<uint64_t> (1, OS::nanos_since_boot());
  }

  void WS_uplink::restore(liu::Restore& store)
  {
    // BINARY HASH
    binary_hash_ = store.as_string(); store.go_next();

    // calculate update cycles taken
    uint64_t prev_nanos = store.as_type<uint64_t> (); store.go_next();
    this->update_time_taken = OS::nanos_since_boot() - prev_nanos;

    INFO2("Update took %.3f millis", this->update_time_taken / 1.0e6);
  }

  std::string WS_uplink::auth_data() const
  {
    return "{ \"id\": \"" + id_ + "\", \"key\": \"" + config_.token + "\"}";
  }

  void WS_uplink::auth()
  {
    const static std::string endpoint{"/auth"};

    uri::URI url{config_.url};
    url << endpoint;

    MYINFO("[ %s ] Sending auth request to %s", isotime::now().c_str(), url.to_string().c_str());

    client_->post(url,
      { {"Content-Type", "application/json"} },
      auth_data(),
      {this, &WS_uplink::handle_auth_response},
      http::Basic_client::Options{15s});
  }

  void WS_uplink::handle_auth_response(http::Error err, http::Response_ptr res, http::Connection&)
  {
    if(err)
    {
      MYINFO("[ %s ] Auth failed - %s", isotime::now().c_str(), err.to_string().c_str());
      retry_auth();
      return;
    }

    if(res->status_code() != http::OK)
    {
      MYINFO("[ %s ] Auth failed - %s", isotime::now().c_str(), res->to_string().c_str());
      retry_auth();
      return;
    }

    retry_backoff = 0;

    MYINFO("[ %s ] Auth success (token received)", isotime::now().c_str());
    token_ = std::string(res->body());

    dock();
  }

  void WS_uplink::retry_auth()
  {
    if(retry_backoff < 6)
      ++retry_backoff;

    std::chrono::seconds secs{5 * retry_backoff};

    MYINFO("Retry auth in %lld seconds...", secs.count());
    retry_timer.restart(secs, {this, &WS_uplink::auth});
  }

  void WS_uplink::dock()
  {
    Expects(not token_.empty() and client_ != nullptr);

    const static std::string endpoint{"/dock"};

    // for now, build the websocket url based on the auth url.
    // maybe this will change in the future, and the ws url will have it's own
    // entry in the config
    std::string scheme = (config_.url.scheme_is_secure()) ? "wss://" : "ws://";
    uri::URI url{scheme + config_.url.host_and_port() + endpoint};

    MYINFO("[ %s ] Dock attempt to %s", isotime::now().c_str(), url.to_string().c_str());

    net::WebSocket::connect(*client_, url, {this, &WS_uplink::establish_ws});
  }

  void WS_uplink::establish_ws(net::WebSocket_ptr ws)
  {
    if(ws == nullptr) {
      MYINFO("[ %s ] Failed to establish websocket", isotime::now().c_str());
      retry_auth();
      return;
    }

    ws_ = std::move(ws);
    ws_->on_read = {this, &WS_uplink::parse_transport};
    ws_->on_error = [](const auto& reason) {
      MYINFO("(WS err) %s", reason.c_str());
    };

    ws_->on_close = {this, &WS_uplink::handle_ws_close};

    flush_log();

    MYINFO("[ %s ] Websocket established", isotime::now().c_str());

    send_ident();

    send_uplink();

    ws_->on_ping = {this, &WS_uplink::handle_ping};
    ws_->on_pong_timeout = {this, &WS_uplink::handle_pong_timeout};

    heart_retries_left = heartbeat_retries;
    last_ping = RTC::now();
    heartbeat_timer.start(std::chrono::seconds(10));

    if(SystemLog::get_flags() & SystemLog::PANIC)
    {
      MYINFO("[ %s ] Found panic in system log", isotime::now().c_str());
      auto log = SystemLog::copy();
      SystemLog::clear_flags();
      send_message(Transport_code::PANIC, log.data(), log.size());
    }
  }

  void WS_uplink::handle_ws_close(uint16_t code)
  {
    (void) code;
    auth();
  }

  bool WS_uplink::handle_ping(const char*, size_t)
  {
    last_ping = RTC::now();
    return true;
  }

  void WS_uplink::handle_pong_timeout(net::WebSocket&)
  {
    heart_retries_left--;
    MYINFO("[ %s ] ! Pong timeout. Retries left %i", isotime::now().c_str(), heart_retries_left);
  }

  void WS_uplink::on_heartbeat_timer()
  {

    if (not is_online()) {
      MYINFO("Can't heartbeat on closed connection.");
      return;
    }

    if(missing_heartbeat())
    {
      if (not heart_retries_left)
      {
        MYINFO("No reply after %i pings. Reauth.", heartbeat_retries);
        ws_->close();
        auth();
        return;
      }

      auto ping_ok = ws_->ping(std::chrono::seconds(5));

      if (not ping_ok)
      {
        MYINFO("Heartbeat pinging failed. Reauth.");
        auth();
        return;
      }
    }

    heartbeat_timer.start(std::chrono::seconds(10));
  }

  void WS_uplink::parse_transport(net::WebSocket::Message_ptr msg)
  {
    if(msg != nullptr) {
      parser_.parse(msg->data(), msg->size());
    }
    else {
      MYINFO("[ %s ] Malformed WS message, try to re-establish", isotime::now().c_str());
      send_error("WebSocket error");
      ws_->close();
      ws_ = nullptr;
      dock();
    }
  }

  void WS_uplink::handle_transport(Transport_ptr t)
  {
    if(UNLIKELY(t == nullptr))
    {
      MYINFO("[ %s ] Something went terribly wrong...", isotime::now().c_str());
      return;
    }

    //MYINFO("New transport (%lu bytes)", t->size());
    switch(t->code())
    {
      case Transport_code::UPDATE:
      {
        MYINFO("[ %s ] Update received - commencing update...", isotime::now().c_str());

        update({t->begin(), t->end()});
        return;
      }

      case Transport_code::STATS:
      {
        send_stats();
        break;
      }

      default:
      {
        INFO2("Bad transport");
      }
    }
  }

  void WS_uplink::update(std::vector<char> buffer)
  {
    static SHA1 checksum;
    checksum.update(buffer);
    update_hash_ = checksum.as_hex();

    // send a reponse with the to tell we received the update
    auto trans = Transport{Header{Transport_code::UPDATE, static_cast<uint32_t>(update_hash_.size())}};
    trans.load_cargo(update_hash_.data(), update_hash_.size());
    ws_->write(trans.data().data(), trans.data().size());

    // make sure to flush the driver rings so there is room for the next packets
    inet_.nic().flush();
    // can't wait for defered log flush due to liveupdating
    uplink::Log::get().flush();
    // close the websocket (and tcp) gracefully
    ws_->close();
    // make sure both the log and the close is flushed before updating
    inet_.nic().flush();

    // do the update
    try {
      liu::LiveUpdate::exec(std::move(buffer));
    }
    catch (std::exception& e) {
      INFO2("LiveUpdate::exec() failed: %s\n", e.what());
      liu::LiveUpdate::restore_environment();
      // establish new connection
      this->auth();
    }
  }

  template <typename Writer, typename Stack_ptr>
  void serialize_stack(Writer& writer, const Stack_ptr& stack)
  {
    if(stack != nullptr)
    {
      writer.StartObject();

      writer.Key("name");
      writer.String(stack->ifname());

      writer.Key("addr");
      writer.String(stack->ip_addr().str());

      writer.Key("netmask");
      writer.String(stack->netmask().str());

      writer.Key("gateway");
      writer.String(stack->gateway().str());

      writer.Key("dns");
      writer.String(stack->dns_addr().str());

      writer.Key("mac");
      writer.String(stack->link_addr().to_string());

      writer.Key("driver");
      writer.String(stack->nic().driver_name());

      writer.EndObject();
    }
  }

  void WS_uplink::send_ident()
  {
    MYINFO("[ %s ] Sending ident", isotime::now().c_str());
    using namespace rapidjson;

    StringBuffer buf;

    Writer<StringBuffer> writer{buf};

    writer.StartObject();

    const auto& sysinfo = __arch_system_info();
    writer.Key("uuid");
    writer.String(sysinfo.uuid);

    writer.Key("version");
    writer.String(OS::version());

    writer.Key("service");
    writer.String(Service::name());

    if(not binary_hash_.empty())
    {
      writer.Key("binary");
      writer.String(binary_hash_);
    }

    if(not config_.tag.empty())
    {
      writer.Key("tag");
      writer.String(config_.tag);
    }

    if(update_time_taken > 0)
    {
      writer.Key("update_time_taken");
      writer.Uint64(update_time_taken);
    }

    writer.Key("arch");
    writer.String(OS::arch());

    writer.Key("physical_ram");
    writer.Uint64(sysinfo.physical_memory);

    // CPU Features
    auto features = CPUID::detect_features_str();
    writer.Key("cpu_features");
    writer.StartArray();
    for (auto f : features) {
      writer.String(f);
    }
    writer.EndArray();

    // PCI devices
    auto devices = PCI_manager::devices();
    writer.Key("devices");
    writer.StartArray();
    for (auto* dev : devices) {
      writer.String(dev->to_string());
    }
    writer.EndArray();

    // Network
    writer.Key("net");

    writer.StartArray();

    auto& stacks = net::Super_stack::inet().ip4_stacks();
    for(const auto& stack : stacks) {
      for(const auto& pair : stack)
        serialize_stack(writer, pair.second);
    }

    writer.EndArray();

    writer.EndObject();

    std::string str = buf.GetString();

    MYINFO("%s", str.c_str());

    send_message(Transport_code::IDENT, str.data(), str.size());
  }

  void WS_uplink::send_uplink() {
    MYINFO("[ %s ] Sending uplink", isotime::now().c_str());
    using namespace rapidjson;

    StringBuffer buf;
    Writer<StringBuffer> writer{buf};

    writer.StartObject();

    writer.Key("url");
    writer.String(config_.url);

    writer.Key("token");
    writer.String(config_.token);

    writer.Key("reboot");
    writer.Bool(config_.reboot);

    writer.EndObject();

    std::string str = buf.GetString();

    MYINFO("%s", str.c_str());

    auto transport = Transport{Header{Transport_code::UPLINK, static_cast<uint32_t>(str.size())}};
    transport.load_cargo(str.data(), str.size());
    ws_->write(transport.data().data(), transport.data().size());
  }

  void WS_uplink::send_message(Transport_code code, const char* data, size_t len)
  {
    if(UNLIKELY(not is_online()))
      return;

    auto transport = Transport{Header{code, static_cast<uint32_t>(len)}};

    transport.load_cargo(data, len);

    ws_->write(transport.data().data(), transport.data().size());
  }

  void WS_uplink::send_error(const std::string& err)
  {
    send_message(Transport_code::ERROR, err.c_str(), err.size());
  }

  void WS_uplink::send_log(const char* data, size_t len)
  {
    if(not config_.ws_logging)
      return;

    if(is_online() and ws_->get_connection()->is_writable())
    {
      send_message(Transport_code::LOG, data, len);
    }
    else
    {
      // buffer for later
      logbuf_.insert(logbuf_.end(), data, data+len);
    }
  }

  void WS_uplink::flush_log()
  {
    if(not logbuf_.empty())
    {
      if(config_.ws_logging)
      {
        send_message(Transport_code::LOG, logbuf_.data(), logbuf_.size());
      }
      logbuf_.clear();
      logbuf_.shrink_to_fit();
    }
  }

  void WS_uplink::send_stats()
  {
    using namespace rapidjson;

    StringBuffer buf;
    Writer<StringBuffer> writer{buf};

    writer.StartArray();
    auto& statman = Statman::get();
    for(auto it = statman.begin(); it != statman.end(); ++it)
    {
      auto& stat = *it;
      writer.StartObject();

      writer.Key("name");
      writer.String(stat.name());

      writer.Key("value");
      switch(stat.type()) {
        case Stat::UINT64:  writer.Uint64(stat.get_uint64()); break;
        case Stat::UINT32:  writer.Uint(stat.get_uint32()); break;
        case Stat::FLOAT:   writer.Double(stat.get_float()); break;
      }

      writer.EndObject();
    }
    writer.EndArray();

    std::string str = buf.GetString();

    send_message(Transport_code::STATS, str.data(), str.size());
  }

  std::shared_ptr<net::Conntrack> get_first_conntrack()
  {
    for(auto& stacks : net::Super_stack::inet().ip4_stacks()) {
      for(auto& stack : stacks)
      {
        if(stack.second != nullptr and stack.second->conntrack() != nullptr)
          return stack.second->conntrack();
      }
    }
    return nullptr;
  }

  void WS_uplink::store_conntrack(liu::Storage& store, const liu::buffer_t*)
  {
    // NOTE: Only support serializing one conntrack atm
    auto ct = get_first_conntrack();
    if(not ct)
      return;

    liu::buffer_t buf;
    ct->serialize_to(buf);
    store.add_buffer(0, buf);
  }

  void WS_uplink::restore_conntrack(liu::Restore& store)
  {
    // NOTE: Only support deserializing one conntrack atm
    auto ct = get_first_conntrack();
    if(not ct)
      return;

    auto buf = store.as_buffer();
    ct->deserialize_from(buf.data());
  }

}<|MERGE_RESOLUTION|>--- conflicted
+++ resolved
@@ -43,17 +43,11 @@
 #include <memdisk>
 #include <net/openssl/init.hpp>
 
-<<<<<<< HEAD
-static SSL_CTX* init_ssl_context(const std::string& certs_path)
-{
-  MYINFO("Reading certificates from disk @ %s", certs_path.c_str());
-=======
 static SSL_CTX* init_ssl_context(const std::string& certs_path, bool verify)
 {
   MYINFO("Reading certificates from disk @ %s. Verify certs: %s",
     certs_path.c_str(), verify ? "YES" : "NO");
 
->>>>>>> 0eca5e4a
   auto& disk = fs::memdisk();
   disk.init_fs([] (auto err, auto&) {
     Ensures(!err && "Error init filesystem");
@@ -74,11 +68,7 @@
 
   // initialize client context
   openssl::init();
-<<<<<<< HEAD
-  return openssl::create_client(ents, true);
-=======
   return openssl::create_client(ents, verify);
->>>>>>> 0eca5e4a
 }
 
 namespace uplink {
@@ -130,19 +120,9 @@
 
     Expects(inet.ip_addr() != 0 && "Network interface not configured");
 
-<<<<<<< HEAD
-    const uri::URI url{config_.url};
-
-    Expects(url.is_valid() && "Invalid URL");
-
-    if(url.scheme() == "https")
-    {
-      auto* ssl_context = init_ssl_context(config_.certs_path);
-=======
     if(config_.url.scheme_is_secure())
     {
       auto* ssl_context = init_ssl_context(config_.certs_path, config_.verify_certs);
->>>>>>> 0eca5e4a
       Expects(ssl_context != nullptr && "Secure URL given but no valid certificates found");
 
       client_ = std::make_unique<http::Client>(inet.tcp(), ssl_context,
