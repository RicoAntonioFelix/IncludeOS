--- conflicted
+++ resolved
@@ -89,38 +89,15 @@
     });
 
   // Add a TCP connection handler - here a hardcoded HTTP-service
-  server.onAccept([](auto conn) -> bool {
-<<<<<<< HEAD
+  server.onAccept(
+  [] (auto conn) -> bool {
       printf("<Service> @onAccept - Connection attempt from: %s \n",
              conn->to_string().c_str());
       return true; // allow all connections
 
-    }).onConnect([](auto conn) {
-        printf("<Service> @onConnect - Connection successfully established.\n");
-        // read async with a buffer size of 1024 bytes
-        // define what to do when data is read
-        conn->read(1024, [conn](net::TCP::buffer_t buf, size_t n) {
-            // create string from buffer
-            std::string data { (char*)buf.get(), n };
-            printf("<Service> @read:\n%s\n", data.c_str());
+  }).onConnect(
+  [] (auto conn) {
 
-            // create response
-            std::string response = HTML_RESPONSE();
-            // write the data from the string with the strings size
-            conn->write(response.data(), response.size(), [](size_t n) {
-                printf("<Service> @write: %u bytes written\n", n);
-              });
-          });
-
-      }).onDisconnect([](auto conn, auto reason) {
-          printf("<Service> @onDisconnect - Reason: %s \n", reason.to_string().c_str());
-          conn->close();
-=======
-    printf("<Service> @onAccept - Connection attempt from: %s \n",
-           conn->to_string().c_str());
-    return true; // allow all connections
-
-  }).onConnect([](auto conn) {
     printf("<Service> @onConnect - Connection successfully established.\n");
     // read async with a buffer size of 1024 bytes
     // define what to do when data is read
@@ -128,13 +105,13 @@
       // create string from buffer
       std::string data { (char*)buf.get(), n };
       printf("<Service> @read:\n%s\n", data.c_str());
-      if(data.find("GET / ") != std::string::npos) {
+      
+      if (data.find("GET / ") != std::string::npos) {
         // create response
         std::string response = HTML_RESPONSE();
         // write the data from the string with the strings size
         conn->write(response.data(), response.size(), [](size_t n) {
           printf("<Service> @write: %u bytes written\n", n);
->>>>>>> 7ad16a36
         });
       }
       else {
