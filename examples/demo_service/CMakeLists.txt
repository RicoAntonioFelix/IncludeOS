--- conflicted
+++ resolved
@@ -5,19 +5,15 @@
   set(ENV{INCLUDEOS_PREFIX} /usr/local)
 endif()
 
-<<<<<<< HEAD
 # Use toolchain (if needed)
 set(CMAKE_TOOLCHAIN_FILE ${INCLUDEOS_PREFIX}/includeos/i686-elf-toolchain.cmake)
 
 project (demo_service)
 
-set(SERVICE_NAME "IncludeOS minimal example service")
-=======
 # Human-readable name of your service
 set(SERVICE_NAME "IncludeOS minimal example")
 
 # Name of your service binary
->>>>>>> 478d2d2b
 set(BINARY       "IncludeOS_example")
 
 # Maximum memory can be hard-coded into the binary
