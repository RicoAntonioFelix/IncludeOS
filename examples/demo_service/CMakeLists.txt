--- conflicted
+++ resolved
@@ -29,17 +29,12 @@
     )
 else()
   set(DRIVERS
-<<<<<<< HEAD
-    virtionet     # Virtio networking
-    # virtioblk   # Virtio block device
-=======
       virtionet     # Virtio networking
       vmxnet3
       boot_logger   # Display boot information
->>>>>>> ef180520
 
     # Use "boot --drivers ." to see other drivers
-    # virtioblock # Virtio block device
+    # virtioblk # Virtio block device
     # ... Others from src/drivers
     )
 endif()
