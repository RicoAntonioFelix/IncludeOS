--- conflicted
+++ resolved
@@ -4,22 +4,6 @@
 #include <kernel/timers.hpp>
 #include <sys/time.h>
 #include <sched.h>
-<<<<<<< HEAD
-#include <ctime>
-uint64_t __arch_system_time() noexcept
-{
-  struct timespec tv;
-  clock_gettime(CLOCK_REALTIME, &tv);
-  return tv.tv_sec*(uint64_t)1000000000ull+tv.tv_nsec;
-}
-timespec __arch_wall_clock() noexcept
-{
-  struct timespec tv;
-  clock_gettime(CLOCK_REALTIME, &tv);
-  return tv;
-}
-=======
->>>>>>> b3e7477a
 
 void OS::event_loop()
 {
