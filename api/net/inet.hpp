--- conflicted
+++ resolved
@@ -31,19 +31,14 @@
     
     virtual Packet_ptr createPacket(size_t size) = 0;
     
-<<<<<<< HEAD
     virtual void
     resolve(const std::string& hostname,
             resolve_func<IPV>  func) = 0;
     
-  private:
-=======
->>>>>>> a7f45d18
     virtual void network_config(
         typename IPV::addr ip, 
         typename IPV::addr nmask, 
         typename IPV::addr router) = 0;
-    
   };
 
 }
