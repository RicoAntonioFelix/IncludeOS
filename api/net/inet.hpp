// This file is a part of the IncludeOS unikernel - www.includeos.org
//
// Copyright 2015 Oslo and Akershus University College of Applied Sciences
// and Alfred Bratterud
//
// Licensed under the Apache License, Version 2.0 (the "License");
// you may not use this file except in compliance with the License.
// You may obtain a copy of the License at
//
//     http://www.apache.org/licenses/LICENSE-2.0
//
// Unless required by applicable law or agreed to in writing, software
// distributed under the License is distributed on an "AS IS" BASIS,
// WITHOUT WARRANTIES OR CONDITIONS OF ANY KIND, either express or implied.
// See the License for the specific language governing permissions and
// limitations under the License.

#ifndef NET_INET_HPP
#define NET_INET_HPP

#include <chrono>
#include <unordered_set>

#include <net/inet_common.hpp>
#include <hw/mac_addr.hpp>
#include <hw/nic.hpp>

namespace net {

  class   TCP;
  class   UDP;
  class   DHClient;
  class   ICMPv4;

  /**
   * An abstract IP-stack interface.
   * Provides a common interface for IPv4 and (future) IPv6, simplified with
   *  no constructors etc.
   **/
  template <typename IPV>
  struct Inet {
    using Stack = Inet<IPV>;
    using Forward_delg = delegate<void(Stack& source, typename IPV::IP_packet_ptr)>;
    using Route_checker = delegate<bool(typename IPV::addr)>;
    using IP_packet_factory = delegate<typename IPV::IP_packet_ptr(Protocol)>;

    template <typename IPv>
<<<<<<< HEAD
    using resolve_func = delegate<void(typename IPv::addr, Error)>;
=======
    using resolve_func = delegate<void(typename IPv::addr)>;
    using Vip_list = std::unordered_set<typename IPV::addr>;
>>>>>>> 0bb249e3

    ///
    /// NETWORK CONFIGURATION
    ///

    /** Get IP address of this interface **/
    virtual typename IPV::addr ip_addr()    = 0;

    /** Get netmask of this interface **/
    virtual typename IPV::addr netmask()    = 0;

    /** Get default gateway for this interface **/
    virtual typename IPV::addr gateway()    = 0;

    /** Get default dns for this interface **/
    virtual typename IPV::addr dns_addr()   = 0;

   /** Set default gateway for this interface */
    virtual void set_gateway(typename IPV::addr server) = 0;

    /** Set DNS server for this interface */
    virtual void set_dns_server(typename IPV::addr server) = 0;

    /** Configure network for this interface */
    virtual void network_config(typename IPV::addr ip,
                                typename IPV::addr nmask,
                                typename IPV::addr gateway,
                                typename IPV::addr dnssrv = IPV::ADDR_ANY) = 0;

    /** Reset network configuration for this interface */
    virtual void reset_config() = 0;

    using dhcp_timeout_func = delegate<void(bool timed_out)>;

    /** Use DHCP to configure this interface */
    virtual void negotiate_dhcp(double timeout = 10.0, dhcp_timeout_func = nullptr) = 0;

    /** Get a list of virtual IP4 addresses assigned to this interface */
    virtual const Vip_list virtual_ips() const = 0;

    /** Check if an IP is a (possibly virtual) loopback address */
    virtual bool is_loopback(typename IPV::addr a) const = 0;

    /** Add an IP address as a virtual loopback IP */
    virtual void add_vip(typename IPV::addr a) = 0;

    /** Remove an IP address from the virtual loopback IP list */
    virtual void remove_vip(typename IPV::addr a) = 0;

    /** Determine the appropriate source address for a destination. */
    virtual typename IPV::addr get_source_addr(typename IPV::addr dest) = 0;

    /** Determine if an IP address is a valid source address for this stack */
    virtual bool is_valid_source(typename IPV::addr) = 0;


    ///
    /// PROTOCOL OBJECTS
    ///

    /** Get the IP protocol object for this interface */
    virtual IPV& ip_obj() = 0;

    /** Get the TCP protocol object for this interface */
    virtual TCP& tcp() = 0;

    /** Get the UDP protocol object for this interface */
    virtual UDP& udp() = 0;

    /** Get the ICMP protocol object for this interface */
    virtual ICMPv4&     icmp()    = 0;

    /**
     *  Error reporting
     *  Incl. ICMP error report in accordance with RFC 1122
     *  An ICMP error message has been received - forward to transport layer (UDP or TCP)
    */
    virtual void error_report(const Error& err, Packet_ptr orig_pckt) = 0;



    ///
    /// DNS
    ///

    /** DNS resolution */
    virtual void resolve(const std::string& hostname, resolve_func<IPV> func) = 0;
    virtual void resolve(const std::string& hostname, typename IPV::addr server, resolve_func<IPV> func) = 0;

    ///
    /// LINK LAYER
    ///

    /** Get the network interface device */
    virtual hw::Nic& nic() = 0;

    /** Get interface name for this interface **/
    virtual std::string ifname() const = 0;

    /** Get linklayer address for this interface **/
    virtual MAC::Addr link_addr() = 0;

    /** Add cache entry to the link / IP address cache */
    virtual void cache_link_addr(typename IPV::addr, MAC::Addr) = 0;

    /** Flush  link / IP address cache */
    virtual void flush_link_cache() = 0;

    /** Set the regular interval for link address cache flushing */
    virtual void set_link_cache_flush_interval(std::chrono::minutes) = 0;


    ///
    /// ROUTING
    ///

    /** Set an IP forwarding delegate. E.g. used to enable routing */
    virtual void set_forward_delg(Forward_delg) = 0;

    /** Assign boolean function to determine if we have route to a given IP */
    virtual void set_route_checker(Route_checker) = 0;

    /** Get the IP forwarding delegate */
    virtual Forward_delg forward_delg() = 0;


    ///
    /// PACKET MANAGEMENT
    ///

    /** Get Maximum Transmission Unit **/
    virtual constexpr uint16_t MTU() const = 0;

    /** Provision empty anonymous packet **/
    virtual Packet_ptr create_packet() = 0;

    /** Delegate to provision initialized IP packet **/
    virtual IP_packet_factory ip_packet_factory() = 0;

    /** Provision empty IP packet **/
    virtual typename IPV::IP_packet_ptr create_ip_packet(Protocol) = 0;

    /** Event triggered when there are available buffers in the transmit queue */
    virtual void on_transmit_queue_available(transmit_avail_delg del) = 0;

    /** Number of packets the transmit queue has room for */
    virtual size_t transmit_queue_available() = 0;

    /** Number of buffers available in the bufstore */
    virtual size_t buffers_available() = 0;

    /** Start TCP (e.g. after system suspension). */
    virtual void force_start_send_queues() = 0;


    ///
    /// SMP
    ///

    /** Move this interface to the CPU executing the call */
    virtual void move_to_this_cpu() = 0;
    virtual int  get_cpu_id() const noexcept = 0;

  }; //< class Inet<LINKLAYER, IPV>
} //< namespace net

#endif<|MERGE_RESOLUTION|>--- conflicted
+++ resolved
@@ -45,12 +45,8 @@
     using IP_packet_factory = delegate<typename IPV::IP_packet_ptr(Protocol)>;
 
     template <typename IPv>
-<<<<<<< HEAD
     using resolve_func = delegate<void(typename IPv::addr, Error)>;
-=======
-    using resolve_func = delegate<void(typename IPv::addr)>;
     using Vip_list = std::unordered_set<typename IPV::addr>;
->>>>>>> 0bb249e3
 
     ///
     /// NETWORK CONFIGURATION
