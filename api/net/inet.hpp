--- conflicted
+++ resolved
@@ -50,26 +50,6 @@
     template <typename IPv>
     using resolve_func = delegate<void(typename IPv::addr)>;
 
-<<<<<<< HEAD
-    virtual typename IPV::addr  ip_addr()       = 0;
-    virtual typename IPV::addr  netmask()       = 0;
-    virtual typename IPV::addr  gateway()       = 0;
-    virtual std::string         ifname() const  = 0;
-    virtual MAC::Addr           link_addr()     = 0;
-    virtual hw::Nic&            nic()           = 0;
-
-    virtual IPV&        ip_obj()  = 0;
-    virtual TCP&        tcp()     = 0;
-    virtual UDP&        udp()     = 0;
-    virtual ICMPv4&     icmp()    = 0;
-
-    /**
-     *  Error report in accordance with RFC 1122
-     *  An ICMP error message has been received - forward to transport layer (UDP or TCP)
-    */
-    virtual void error_report(Error_type type, Error_code code, Span icmp_payload) = 0;
-=======
-
     ///
     /// NETWORK CONFIGURATION
     ///
@@ -116,7 +96,15 @@
 
     /** Get the UDP protocol object for this interface */
     virtual UDP&       udp()    = 0;
->>>>>>> b1166500
+
+    /** Get the ICMP protocol object for this interface */
+    virtual ICMPv4&     icmp()    = 0;
+
+    /**
+     *  Error report in accordance with RFC 1122
+     *  An ICMP error message has been received - forward to transport layer (UDP or TCP)
+    */
+    virtual void error_report(Error_type type, Error_code code, Span icmp_payload) = 0;
 
 
     ///
