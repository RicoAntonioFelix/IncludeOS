--- conflicted
+++ resolved
@@ -26,10 +26,7 @@
 #include "tcp_errors.hpp"
 #include "write_queue.hpp"
 #include <delegate>
-<<<<<<< HEAD
-=======
 #include <util/timer.hpp>
->>>>>>> dc31adc9
 
 namespace net {
   class TCP;
