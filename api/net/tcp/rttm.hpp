--- conflicted
+++ resolved
@@ -60,11 +60,7 @@
   {}
 
   /**
-<<<<<<< HEAD
-   * @brief      Returns wether the RTTM is currently "measuring" (time is set)
-=======
    * @brief      Returns whether the RTTM is currently "measuring" (time is set)
->>>>>>> 7669bb6c
    *
    * @return     True if the RTTM is active (measuring)
    */
