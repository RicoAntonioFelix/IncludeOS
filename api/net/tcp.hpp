--- conflicted
+++ resolved
@@ -28,7 +28,6 @@
 #include <chrono> // timer duration
 #include <memory> // enable_shared_from_this
 #include <bitset>
-#include <list>
 
 inline unsigned round_up(unsigned n, unsigned div) {
   assert(n);
@@ -595,20 +594,12 @@
       /*
         Write Queue containig WriteRequests from user.
         Stores requests until they are fully acknowledged;
-<<<<<<< HEAD
-        this will make it possible to retransmit 
-=======
         this will make it possible to retransmit
->>>>>>> 7c2dc0f1
       */
       struct WriteQueue {
 
         std::deque<WriteRequest> q;
-<<<<<<< HEAD
-        
-=======
-
->>>>>>> 7c2dc0f1
+
         /* Current element (index + 1) */
         uint32_t current;
 
@@ -620,17 +611,10 @@
           and "step back".
         */
         void acknowledge(size_t bytes) {
-<<<<<<< HEAD
-          while(bytes and !q.empty()) 
-          {
-            auto& buf = q.front().first;
-            
-=======
           while(bytes and !q.empty())
           {
             auto& buf = q.front().first;
 
->>>>>>> 7c2dc0f1
             bytes -= buf.acknowledge(bytes);
             if(buf.done()) {
               q.pop_front();
@@ -648,11 +632,7 @@
         /*
           If the queue has more data to send
         */
-<<<<<<< HEAD
-        bool remaining_requests() const 
-=======
         bool remaining_requests() const
->>>>>>> 7c2dc0f1
         { return !q.empty() and q.back().first.remaining; }
 
         /*
@@ -665,11 +645,7 @@
         /*
           The oldest unacknowledged buffer. (Always in front)
         */
-<<<<<<< HEAD
-        const WriteBuffer& una() 
-=======
         const WriteBuffer& una()
->>>>>>> 7c2dc0f1
         { return q.front().first; }
 
         /*
@@ -677,13 +653,6 @@
           If current buffer finishes; exec user callback and step to next.
         */
         void advance(size_t bytes) {
-<<<<<<< HEAD
-          
-          auto& buf = q[current-1].first;
-          buf.advance(bytes);
-
-          if(!buf.remaining) {
-=======
 
           auto& buf = q[current-1].first;
           buf.advance(bytes);
@@ -694,7 +663,6 @@
           if(!buf.remaining) {
             debug("<Connection::WriteQueue> Advance: Done (%u)\n",
               buf.offset);
->>>>>>> 7c2dc0f1
             q[current-1].second(buf.offset);
             current++;
           }
@@ -706,11 +674,8 @@
         */
         void push_back(const WriteRequest& wr) {
           q.push_back(wr);
-<<<<<<< HEAD
-=======
           debug2("<Connection::WriteQueue> Inserted WR: off=%u rem=%u ack=%u\n",
             wr.first.offset, wr.first.remaining, wr.first.acknowledged);
->>>>>>> 7c2dc0f1
           if(current == q.size()-1)
             current++;
         }
@@ -1583,33 +1548,19 @@
 
       // is fast recovery state
       bool fast_recovery = false;
-<<<<<<< HEAD
-      
+
       // First partial ack seen
       bool reno_fpack_seen = false;
-      
-=======
-
-      // First partial ack seen
-      bool reno_fpack_seen = false;
-
->>>>>>> 7c2dc0f1
+
       // limited transmit [RFC 3042] active
       bool limited_tx_ = true;
 
       // number of duplicate acks
       size_t dup_acks_ = 0;
-<<<<<<< HEAD
-      
+
       Seq prev_highest_ack_ = 0;
       Seq highest_ack_ = 0;
-      
-=======
-
-      Seq prev_highest_ack_ = 0;
-      Seq highest_ack_ = 0;
-
->>>>>>> 7c2dc0f1
+
       // number of non duplicate acks received
       size_t acks_rcvd_ = 0;
 
@@ -1652,11 +1603,7 @@
       inline void reduce_ssthresh() {
         auto fs = flight_size();
         printf("<Connection::reduce_ssthresh> FlightSize: %u\n", fs);
-<<<<<<< HEAD
-        
-=======
-
->>>>>>> 7c2dc0f1
+
         if(limited_tx_)
           fs -= 2*(uint32_t)SMSS();
 
