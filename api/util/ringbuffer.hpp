// This file is a part of the IncludeOS unikernel - www.includeos.org
//
// Copyright 2015 Oslo and Akershus University College of Applied Sciences
// and Alfred Bratterud
//
// Licensed under the Apache License, Version 2.0 (the "License");
// you may not use this file except in compliance with the License.
// You may obtain a copy of the License at
//
//     http://www.apache.org/licenses/LICENSE-2.0
//
// Unless required by applicable law or agreed to in writing, software
// distributed under the License is distributed on an "AS IS" BASIS,
// WITHOUT WARRANTIES OR CONDITIONS OF ANY KIND, either express or implied.
// See the License for the specific language governing permissions and
// limitations under the License.

#ifndef UTIL_RINGBUFFER_HPP
#define UTIL_RINGBUFFER_HPP

#include <cstring>
#include <cassert>
#include <cstdio>

/**
 *  See:
 *  HeapRingBuffer
 *  MemoryRingBuffer
**/

class RingBuffer {
public:
  int write(const void* buffer, int length) noexcept
  {
    const char* data = (const char*) buffer;
    if (length > free_space()) {
      length = free_space();
      if (length == 0) return 0;
    }

    // check if we are going around the buffer ...
    int wrap = (end + length) - this->cap;

    if (wrap > 0) {
      memcpy(at_end() ,    data, length - wrap);
      memcpy(this->buffer, data + length - wrap, wrap);
    }
    else {
      memcpy(at_end(), data, length);
    }
    this->used += length;
    // make sure it wraps properly around
    this->end = (this->end + length) % capacity();
    return length;
  }

  int read(char* dest, int length) noexcept
  {
    if (length > used_space()) {
      length = used_space();
      if (length == 0) return 0;
    }

    // check if we are going around the buffer ...
    int wrap = (start + length) - this->cap;

    if (wrap > 0) {
      memcpy(dest,                 at_start(),   length - wrap);
      memcpy(dest + length - wrap, this->buffer, wrap);
    } else {
      memcpy(dest, at_start(), length);
    }
    this->used -= length;
    // make sure it wraps properly around
    this->start = (this->start + length) % capacity();
    return length;
  }

  int discard(int length) noexcept
  {
    // do nothing if not enough used space to discard anyway
    if (length > used_space()) return 0;
    // commit no-op write and return length
    this->used -= length;
    this->start = (this->start + length) % capacity();
    return length;
  }

  int capacity() const noexcept {
    return this->cap;
  }
  int size() const noexcept {
    return used_space();
  }

  int used_space() const noexcept {
    return this->used;
  }
  int free_space() const noexcept {
    return capacity() - used_space();
  }

  bool full() const noexcept {
    return used_space() == capacity();
  }
  bool empty() const noexcept {
    return used_space() == 0;
  }

  bool is_valid() const noexcept {
    return (used <= cap and cap > 0)
      and (start < cap and start >= 0)
      and (end < cap and end >= 0);
  }

  // rotate buffer until it becomes sequential
  const char* sequentialize()
  {
    // not optimized, but if we assume the buffer is always full,
    // then there is no point in doing anything here
    int count = 0;
    int offset = 0;

    while (count < size())
    {
      int index = offset;
      const char tmp  = buffer[index];
      int index2 = (start + index) % capacity();

      while (index2 != offset)
      {
        buffer[index] = buffer[index2];
        count++;

        index = index2;
        index2 = (start + index) % capacity();
      }

      buffer[index] = tmp;
      count++;

      offset++;
    }
    // update internals
    this->start = 0;
    this->end = size();
    return this->buffer;
  }

  const char* data() const noexcept {
    return this->buffer;
  }

protected:
<<<<<<< HEAD
  virtual ~RingBuffer() = 0;
  RingBuffer(char* rbuffer, int size)
    : buffer(rbuffer), cap(size)
=======
  RingBuffer(char* rbuffer, int size)
    : cap(size), buffer(rbuffer)
>>>>>>> fb09b5a3
  {
    assert(size > 0);
  }

  const char* at_start() const noexcept {
    return &this->buffer[this->start];
  }
  char* at_end() const noexcept {
    return &this->buffer[this->end];
  }
<<<<<<< HEAD
  char* buffer;
  int  cap;
  int  start = 0;
  int  end   = 0;
  int  used  = 0;
=======

  const int  cap;
  int  start = 0;
  int  end   = 0;
  int  used  = 0;
  char* buffer;
};

class HeapRingBuffer : public RingBuffer {
public:
  HeapRingBuffer(int size)
    : RingBuffer(new char[size], size) {}
  ~HeapRingBuffer() {
    delete[] this->buffer;
  }
};

class MemoryRingBuffer : public RingBuffer {
public:
  MemoryRingBuffer(char* location, int size)
    : RingBuffer(location, size) {}

  MemoryRingBuffer(char* loc, const int cap,
                   int start, int end, int used)
    : RingBuffer(loc, cap)
  {
    this->start = start;
    this->end   = end;
    this->used  = used;
  }

  ~MemoryRingBuffer() {}
};

template <int N>
class FixedRingBuffer : public RingBuffer {
public:
  FixedRingBuffer()
    : RingBuffer(m_buffer, N) {}
  ~FixedRingBuffer() {}

private:
  char m_buffer[N];
>>>>>>> fb09b5a3
};

class HeapRingBuffer : public RingBuffer {
public:
  HeapRingBuffer(int size)
    : RingBuffer(new char[size], size) {}
  virtual ~HeapRingBuffer() {
    delete[] this->buffer;
  }
};

class MemoryRingBuffer : public RingBuffer {
public:
  MemoryRingBuffer(char* location, int size)
    : RingBuffer(location, size) {}
  virtual ~MemoryRingBuffer() {}
};

template <int N>
class FixedRingBuffer : public RingBuffer {
public:
  FixedRingBuffer()
    : RingBuffer(m_buffer, N) {}
  virtual ~FixedRingBuffer() {}

private:
  char m_buffer[N];
};

inline RingBuffer::~RingBuffer() {}

#endif<|MERGE_RESOLUTION|>--- conflicted
+++ resolved
@@ -152,14 +152,8 @@
   }
 
 protected:
-<<<<<<< HEAD
-  virtual ~RingBuffer() = 0;
-  RingBuffer(char* rbuffer, int size)
-    : buffer(rbuffer), cap(size)
-=======
   RingBuffer(char* rbuffer, int size)
     : cap(size), buffer(rbuffer)
->>>>>>> fb09b5a3
   {
     assert(size > 0);
   }
@@ -170,13 +164,6 @@
   char* at_end() const noexcept {
     return &this->buffer[this->end];
   }
-<<<<<<< HEAD
-  char* buffer;
-  int  cap;
-  int  start = 0;
-  int  end   = 0;
-  int  used  = 0;
-=======
 
   const int  cap;
   int  start = 0;
@@ -220,36 +207,6 @@
 
 private:
   char m_buffer[N];
->>>>>>> fb09b5a3
-};
-
-class HeapRingBuffer : public RingBuffer {
-public:
-  HeapRingBuffer(int size)
-    : RingBuffer(new char[size], size) {}
-  virtual ~HeapRingBuffer() {
-    delete[] this->buffer;
-  }
-};
-
-class MemoryRingBuffer : public RingBuffer {
-public:
-  MemoryRingBuffer(char* location, int size)
-    : RingBuffer(location, size) {}
-  virtual ~MemoryRingBuffer() {}
-};
-
-template <int N>
-class FixedRingBuffer : public RingBuffer {
-public:
-  FixedRingBuffer()
-    : RingBuffer(m_buffer, N) {}
-  virtual ~FixedRingBuffer() {}
-
-private:
-  char m_buffer[N];
-};
-
-inline RingBuffer::~RingBuffer() {}
+};
 
 #endif