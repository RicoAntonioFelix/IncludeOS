--- conflicted
+++ resolved
@@ -126,21 +126,16 @@
   /** process all pending interrupts */
   void process_interrupts();
 
-<<<<<<< HEAD
   std::array<uint64_t*,IRQ_LINES>& get_count_handled()
   { return count_handled; }
 
   std::array<uint64_t,IRQ_LINES>& get_count_received()
   { return count_received; }
 
-
-private:
-=======
   /** Initialize for a local APIC */
   static void init(int cpuid);
+  IRQ_manager() = default;
 
->>>>>>> 72eb5712
-  IRQ_manager() = default;
 private:
   IRQ_manager(IRQ_manager&) = delete;
   IRQ_manager(IRQ_manager&&) = delete;
