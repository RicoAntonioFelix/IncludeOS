// This file is a part of the IncludeOS unikernel - www.includeos.org
//
// Copyright 2015 Oslo and Akershus University College of Applied Sciences
// and Alfred Bratterud
//
// Licensed under the Apache License, Version 2.0 (the "License");
// you may not use this file except in compliance with the License.
// You may obtain a copy of the License at
//
//     http://www.apache.org/licenses/LICENSE-2.0
//
// Unless required by applicable law or agreed to in writing, software
// distributed under the License is distributed on an "AS IS" BASIS,
// WITHOUT WARRANTIES OR CONDITIONS OF ANY KIND, either express or implied.
// See the License for the specific language governing permissions and
// limitations under the License.

#include "cmos_clock.hpp"
#include "cmos.hpp"
#include <kernel/timers.hpp>
#include <kernel/os.hpp>
<<<<<<< HEAD
#include <hertz>
#include <info>
#include "pit.hpp"

extern "C" uint16_t _cpu_sampling_freq_divider_;
=======
#include <util/units.hpp>
>>>>>>> b0d5a27e

namespace x86
{
  static uint64_t current_time;
  static uint64_t current_ticks;

  void CMOS_clock::init()
  {
    using namespace std::chrono;
    current_time  = CMOS::now().to_epoch();
    current_ticks = OS::cycles_since_boot();

    INFO("CMOS", "Enabling regular clock sync for CMOS clock");
    // every minute recalibrate
    Timers::periodic(seconds(60), seconds(60),
      [] (Timers::id_t) {
        current_time  = CMOS::now().to_epoch();
        current_ticks = OS::cycles_since_boot();
      });
  }

  uint64_t CMOS_clock::system_time()
  {
    auto ticks = OS::cycles_since_boot() - current_ticks;
    auto diff  = (double) ticks / Hz(OS::cpu_freq()).count();

    return (current_time + diff) * 1000000000ull;
  }
  timespec CMOS_clock::wall_clock()
  {
    using namespace util;
    auto ticks = OS::cycles_since_boot() - current_ticks;
    auto diff  = (double) ticks / Hz(OS::cpu_freq()).count();

    timespec tval;
    tval.tv_sec  = current_time + time_t(diff);
    tval.tv_nsec = diff * 1000000000ull;
    return tval;
  }

  KHz CMOS_clock::get_tsc_khz()
  {
    // Estimate CPU frequency
    INFO("CMOS", "Estimating CPU-frequency");
    INFO2("|");
    INFO2("+--(%d samples, %f sec. interval)", 18,
          (x86::PIT::FREQUENCY / _cpu_sampling_freq_divider_).count());
    INFO2("|");

    return KHz(MHz(PIT::get().estimate_CPU_frequency()));
  }
}<|MERGE_RESOLUTION|>--- conflicted
+++ resolved
@@ -19,15 +19,11 @@
 #include "cmos.hpp"
 #include <kernel/timers.hpp>
 #include <kernel/os.hpp>
-<<<<<<< HEAD
-#include <hertz>
 #include <info>
 #include "pit.hpp"
+#include <util/units.hpp>
 
 extern "C" uint16_t _cpu_sampling_freq_divider_;
-=======
-#include <util/units.hpp>
->>>>>>> b0d5a27e
 
 namespace x86
 {
