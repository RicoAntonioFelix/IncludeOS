--- conflicted
+++ resolved
@@ -31,13 +31,9 @@
     hw::outb(master_mask, icw3_slave_location);
     hw::outb(slave_mask,  icw3_slave_id);
 
-<<<<<<< HEAD
-
-=======
     hw::outb(master_mask, icw4_8086_mode | icw4_auto_eoi);
     hw::outb(slave_mask,  icw4_8086_mode);  // AEOI-mode only works for master
 
     set_intr_mask(irq_mask_);
   }
->>>>>>> 50e97649
 } //< namespace hw