// This file is a part of the IncludeOS unikernel - www.includeos.org
//
// Copyright 2015 Oslo and Akershus University College of Applied Sciences
// and Alfred Bratterud
//
// Licensed under the Apache License, Version 2.0 (the "License");
// you may not use this file except in compliance with the License.
// You may obtain a copy of the License at
// 
//     http://www.apache.org/licenses/LICENSE-2.0
// 
// Unless required by applicable law or agreed to in writing, software
// distributed under the License is distributed on an "AS IS" BASIS,
// WITHOUT WARRANTIES OR CONDITIONS OF ANY KIND, either express or implied.
// See the License for the specific language governing permissions and
// limitations under the License.

#include <assert.h>

#include <common>
#include <hw/pci.hpp>
#include <hw/pci_device.hpp>
#include <kernel/syscalls.hpp>

/* PCI Register Config Space */
#define PCI_DEV_VEND_REG	0x00	/* for the 32 bit read of dev/vend */
#define PCI_VENDID_REG		0x00
#define PCI_DEVID_REG		0x02
#define PCI_CMD_REG			0x04
#define PCI_STATUS_REG		0x06
#define PCI_REVID_REG		0x08
#define PCI_PROGIF_REG		0x09
#define PCI_SUBCLASS_REG	0x0a
#define PCI_CLASS_REG		0x0b
#define PCI_CLSZ_REG		0x0c
#define PCI_LATTIM_REG		0x0d
#define PCI_HEADER_REG		0x0e
#define PCI_BIST_REG		0x0f

namespace hw {

  constexpr int NUM_CLASSCODES {19};

  static const char* classcodes[NUM_CLASSCODES] {
    "Too-Old-To-Tell",                                   // 0
    "Mass Storage Controller",                           // 1
    "Network Controller",                                // 2
    "Display Controller",                                // 3
    "Multimedia Controller",                             // 4
    "Memory Controller",                                 // 5
    "Bridge",                                            // 6
    "Simple communications controllers",
    "Base system peripherals",                           // 8
    "Inupt device",                                      // 9
    "Docking Station",
    "Processor",
    "Serial Bus Controller",
    "Wireless Controller",
    "Intelligent I/O Controller",
    "Satellite Communication Controller",                // 15
    "Encryption/Decryption Controller",                  // 16
    "Data Acquisition and Signal Processing Controller", // 17
    NULL
  };

  constexpr int SS_BR {3};

  static const char* bridge_subclasses[SS_BR] {
    "Host",
    "ISA",
    "Other"
  };

  constexpr int SS_NIC {2};

  static const char* nic_subclasses[SS_NIC] {
    "Ethernet",
    "Other"
  };

  struct _pci_vendor {
    uint16_t    id;
    const char* name;
  } _pci_vendorlist[] {
    {0x8086,"Intel Corp."},
    {0x1013,"Cirrus Logic"},
    {0x10EC,"Realtek Semi.Corp."},
    {0x1AF4,"Virtio (Rusty Russell)"}, // Virtio creator
    {0x1022,"AMD"},
    {0x0000,NULL}
  };

  static unsigned long pci_size(const unsigned long base, const unsigned long mask) noexcept {
    // Find the significant bits
    unsigned long size = mask & base;

    // Get the lowest of them to find the decode size
    size &= ~(size - 1);

    return size;
  }

  uint32_t PCI_Device::iobase() const noexcept {
    assert(res_io_ != nullptr);
    return res_io_->start_;
  };

  void PCI_Device::probe_resources() noexcept {
    //Find resources on this PCI device (scan the BAR's)
    uint32_t value {PCI::WTF};
  
    uint32_t reg {0};
    uint32_t len {0};

    for(int bar {0}; bar < 6; ++bar) {
      //Read the current BAR register 
      reg = PCI::CONFIG_BASE_ADDR_0 + (bar << 2);
      value = read_dword(reg);

      if (!value) continue;

      //Write all 1's to the register, to get the length value (osdev)
      write_dword(reg, 0xFFFFFFFF);
      len = read_dword(reg);
    
      //Put the value back
      write_dword(reg, value);
    
      uint32_t unmasked_val  {0};
      uint32_t pci__size     {0};

      if (value & 1) {  // Resource type IO

        unmasked_val = value & PCI::BASE_ADDRESS_IO_MASK;
        pci__size = pci_size(len, PCI::BASE_ADDRESS_IO_MASK & 0xFFFF);
      
        // Add it to resource list
        add_resource(new Resource(unmasked_val, pci__size), res_io_);
        assert(res_io_ != nullptr);        
      
      } else { //Resource type Mem

        unmasked_val = value & PCI::BASE_ADDRESS_MEM_MASK;
        pci__size = pci_size(len, PCI::BASE_ADDRESS_MEM_MASK);

        //Add it to resource list
        add_resource(new Resource(unmasked_val, pci__size), res_mem_);
        assert(res_mem_ != nullptr);
      }

      INFO2("");
      INFO2("[ Resource @ BAR %i ]", bar);
      INFO2("  Address:  0x%x Size: 0x%x", unmasked_val, pci__size);
      INFO2("  Type: %s", value & 1 ? "IO Resource" : "Memory Resource");   
    }
  
    INFO2("");
  }

  PCI_Device::PCI_Device(const uint16_t pci_addr, const uint32_t device_id)
      : pci_addr_{pci_addr}, device_id_{device_id}
  {
    //We have device, so probe for details
    devtype_.reg = read_dword(pci_addr, PCI::CONFIG_CLASS_REV);

    //printf("\t[*] New PCI Device: Vendor: 0x%x Prod: 0x%x Class: 0x%x\n", 
    //device_id.vendor,device_id.product,classcode);
    
    INFO2("|");  
    
    switch (devtype_.classcode) {
    case PCI::BRIDGE:
      INFO2("+--+ %s %s (0x%x)",
            bridge_subclasses[devtype_.subclass < SS_BR ? devtype_.subclass : SS_BR-1],
            classcodes[devtype_.classcode],devtype_.subclass);
      break;

    case PCI::NIC:
      INFO2("+--+ %s %s (0x%x)",
            nic_subclasses[devtype_.subclass < SS_NIC ? devtype_.subclass : SS_NIC-1],
            classcodes[devtype_.classcode],devtype_.subclass);
      break;

    default:
      if (devtype_.classcode < NUM_CLASSCODES) {
        INFO2("+--+ %s ",classcodes[devtype_.classcode]);
      } else {
        INFO2("\t +--+ Other (Classcode 0x%x) \n",devtype_.classcode);
      } 
    } //< switch (devtype_.classcode)
  }

  void PCI_Device::write_dword(const uint8_t reg, const uint32_t value) noexcept {
    PCI::msg req;

    req.data = 0x80000000;
    req.addr = pci_addr_;
    req.reg  = reg;
  
    outpd(PCI::CONFIG_ADDR, static_cast<uint32_t>(0x80000000) | req.data);
    outpd(PCI::CONFIG_DATA, value);
  }

  uint32_t PCI_Device::read_dword(const uint8_t reg) noexcept {
    PCI::msg req;

    req.data = 0x80000000;
    req.addr = pci_addr_;
    req.reg  = reg;
    
    outpd(PCI::CONFIG_ADDR, static_cast<uint32_t>(0x80000000) | req.data);

    return inpd(PCI::CONFIG_DATA);
  }

  uint16_t PCI_Device::read16(const uint8_t reg) noexcept {
    PCI::msg req;
    req.data = 0x80000000;
    req.addr = pci_addr_;
    req.reg  = reg;
    
    outpd(PCI::CONFIG_ADDR, static_cast<uint32_t>(0x80000000) | req.data);

    return inpw(PCI::CONFIG_DATA + (reg & 2));
  }
  void PCI_Device::write16(const uint8_t reg, const uint16_t value) noexcept {
    PCI::msg req;
    req.data = 0x80000000;
    req.addr = pci_addr_;
    req.reg  = reg;
  
    outpd(PCI::CONFIG_ADDR, static_cast<uint32_t>(0x80000000) | req.data);
    outpw(PCI::CONFIG_DATA + (reg & 2), value);
  }
  
  uint32_t PCI_Device::read_dword(const uint16_t pci_addr, const uint8_t reg) noexcept {
    PCI::msg req;

    req.data = 0x80000000;
    req.addr = pci_addr;
    req.reg  = reg;
    
    outpd(PCI::CONFIG_ADDR, static_cast<uint32_t>(0x80000000) | req.data);

    return inpd(PCI::CONFIG_DATA);
  }
  
<<<<<<< HEAD
  void PCI_Device::parse_capabilities()
  {
    /// TODO REWRITE THIS COMPLETELY ///
    
    auto wd = read_dword(PCI_HEADER_REG) & 0xff;
    //printf("PCI_HEADER_REG: %u\n", wd);
    uint32_t cap_off = 0;
    
    switch (wd & 0x7f) {
      case 0:				/* etc */
      case 1:				/* pci to pci bridge */
        cap_off = 0x34;
        break;
      case 2:				/* cardbus bridge */
        cap_off = 0x14;
        break;
      default:
        return;
    }
    
    /* initial offset points to the addr of the first cap */
    cap_off = read_dword(cap_off) & 0xff;
    cap_off &= ~0x3;	/* osdev says the lower 2 bits are reserved */
    printf("cap_off: %#x\n", cap_off);
    while (cap_off) {
      auto cap_id = read_dword(cap_off) & 0xff;
      printf("cap_id: %#x\n", cap_id);
      assert (cap_id <= PCI_CAP_ID_MAX);
      // remember capability
      this->caps[cap_id] = cap_off;
      // go to next cap
      cap_off = read_dword(cap_off + 1);
    }
=======
  union capability_t
  {
    struct
    {
      uint8_t  id;
      uint8_t  next;
      char  data[2];
    };
    uint32_t capd;
  };
  
  void PCI_Device::parse_capabilities()
  {
    /// FROM http://wiki.osdev.org/PCI
    memset(caps, 0, sizeof(caps));
    
    // the capability list is only available if bit 4
    // in the status register is set
    auto status = read_dword(PCI_STATUS_REG) & 0x10;
    if (!status) return;
    
    /// TODO REWRITE THIS COMPLETELY ///
    intptr_t offset = 0x34;
    
    // read first capability
    offset = read_dword(offset) & 0xff;
    offset &= ~0x3; // lower 2 bits reserved
    
    while (offset) {
      capability_t cap;
      cap.capd = read_dword(offset);
      assert (cap.id <= PCI_CAP_ID_MAX);
      // remember capability
      this->caps[cap.id] = offset;
      // go to next cap
      offset = cap.next;
    }
    
  }
  
  void PCI_Device::init_msix()
  {
    this->msix = new msix_t(*this);
>>>>>>> f21fae75
  }
  
} //< namespace hw<|MERGE_RESOLUTION|>--- conflicted
+++ resolved
@@ -245,41 +245,6 @@
     return inpd(PCI::CONFIG_DATA);
   }
   
-<<<<<<< HEAD
-  void PCI_Device::parse_capabilities()
-  {
-    /// TODO REWRITE THIS COMPLETELY ///
-    
-    auto wd = read_dword(PCI_HEADER_REG) & 0xff;
-    //printf("PCI_HEADER_REG: %u\n", wd);
-    uint32_t cap_off = 0;
-    
-    switch (wd & 0x7f) {
-      case 0:				/* etc */
-      case 1:				/* pci to pci bridge */
-        cap_off = 0x34;
-        break;
-      case 2:				/* cardbus bridge */
-        cap_off = 0x14;
-        break;
-      default:
-        return;
-    }
-    
-    /* initial offset points to the addr of the first cap */
-    cap_off = read_dword(cap_off) & 0xff;
-    cap_off &= ~0x3;	/* osdev says the lower 2 bits are reserved */
-    printf("cap_off: %#x\n", cap_off);
-    while (cap_off) {
-      auto cap_id = read_dword(cap_off) & 0xff;
-      printf("cap_id: %#x\n", cap_id);
-      assert (cap_id <= PCI_CAP_ID_MAX);
-      // remember capability
-      this->caps[cap_id] = cap_off;
-      // go to next cap
-      cap_off = read_dword(cap_off + 1);
-    }
-=======
   union capability_t
   {
     struct
@@ -323,7 +288,6 @@
   void PCI_Device::init_msix()
   {
     this->msix = new msix_t(*this);
->>>>>>> f21fae75
   }
   
 } //< namespace hw