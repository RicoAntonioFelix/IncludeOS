--- conflicted
+++ resolved
@@ -192,7 +192,6 @@
   }
   return cd->shutdown(mode);
 }
-<<<<<<< HEAD
 
 /// socket default handler getters
 
@@ -217,8 +216,6 @@
 {
   return [] {};
 }
-=======
->>>>>>> 79168099
 
 /// socket as connection
 
