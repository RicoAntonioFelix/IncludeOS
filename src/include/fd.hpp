--- conflicted
+++ resolved
@@ -40,20 +40,12 @@
   virtual int     write(const void*, size_t) { return -1; }
   virtual int     close() = 0;
   virtual int     fcntl(int, va_list);
-<<<<<<< HEAD
 
-=======
-  
->>>>>>> d6618b84
   /** SOCKET **/
   virtual int     accept(struct sockaddr *__restrict__, socklen_t *__restrict__) { return -1; }
   virtual int     bind(const struct sockaddr *, socklen_t) { return -1; }
   virtual int     connect(const struct sockaddr *, socklen_t) { return -1; }
-<<<<<<< HEAD
   virtual int     getsockopt(int, int, void *__restrict__, socklen_t *__restrict__);
-=======
-  virtual int     getsockopt(int, int, void *__restrict__, socklen_t *__restrict__) { return -1; }
->>>>>>> d6618b84
   virtual int     listen(int) { return -1; }
   virtual ssize_t recv(void *, size_t, int) { return 0; }
   virtual ssize_t recvfrom(void *__restrict__, size_t, int, struct sockaddr *__restrict__, socklen_t *__restrict__) { return 0; }
@@ -76,9 +68,6 @@
 
 private:
   const id_t id_;
-<<<<<<< HEAD
-  bool  non_blocking = false;
-=======
   int dflags;
   union {
     struct {
@@ -86,7 +75,6 @@
     };
     int fflags;
   };
->>>>>>> d6618b84
 };
 
 #endif