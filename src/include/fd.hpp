// This file is a part of the IncludeOS unikernel - www.includeos.org
//
// Copyright 2015-2016 Oslo and Akershus University College of Applied Sciences
// and Alfred Bratterud
//
// Licensed under the Apache License, Version 2.0 (the "License");
// you may not use this file except in compliance with the License.
// You may obtain a copy of the License at
//
//     http://www.apache.org/licenses/LICENSE-2.0
//
// Unless required by applicable law or agreed to in writing, software
// distributed under the License is distributed on an "AS IS" BASIS,
// WITHOUT WARRANTIES OR CONDITIONS OF ANY KIND, either express or implied.
// See the License for the specific language governing permissions and
// limitations under the License.

#pragma once
#ifndef INCLUDE_FD_HPP
#define INCLUDE_FD_HPP

#include <sys/socket.h>

/**
 * @brief File descriptor
 * @details
 *
 */
class FD {
public:
  using id_t = int;

  explicit FD(const int id)
    : id_(id)
  {}

  virtual int     read(void*, size_t) { return -1; }
  virtual int     write(const void*, size_t) { return -1; }
  /** SOCKET */
  virtual int     accept(struct sockaddr *__restrict__, socklen_t *__restrict__) { return -1; }
  virtual int     bind(const struct sockaddr *, socklen_t) { return -1; }
  virtual int     connect(const struct sockaddr *, socklen_t) { return -1; }
  /*
  virtual int     listen(int, int) { return -1; }
  virtual ssize_t recv(int, void *, size_t, int) { return 0; }
  virtual ssize_t recvfrom(int, void *restrict, size_t, int, struct sockaddr *restrict, socklen_t *restrict) { return 0; }
  virtual ssize_t recvmsg(int, struct msghdr *, int) { return 0; }
  virtual ssize_t send(int, const void *, size_t, int) { return 0; }
  virtual ssize_t sendmsg(int, const struct msghdr *, int) { return 0; }
  virtual ssize_t sendto(int, const void *, size_t, int, const struct sockaddr *, socklen_t) { return 0; }
  virtual int     setsockopt(int, int, int, const void *, socklen_t) { return -1; }
  virtual int     shutdown(int, int) { return -1; }
  */

<<<<<<< HEAD
  virtual bool is_socket() const { return false; }

  int get_id() const noexcept { return id_; }
=======
  id_t get_id() const noexcept { return id_; }

  bool operator==(const FD& fd) const noexcept { return id_ == fd.id_; }
  bool operator!=(const FD& fd) const noexcept { return !(*this == fd); }
>>>>>>> 8a2a7f5a

  virtual ~FD() {}

private:
  const id_t id_;
};

#endif<|MERGE_RESOLUTION|>--- conflicted
+++ resolved
@@ -52,16 +52,10 @@
   virtual int     shutdown(int, int) { return -1; }
   */
 
-<<<<<<< HEAD
-  virtual bool is_socket() const { return false; }
-
-  int get_id() const noexcept { return id_; }
-=======
   id_t get_id() const noexcept { return id_; }
 
   bool operator==(const FD& fd) const noexcept { return id_ == fd.id_; }
   bool operator!=(const FD& fd) const noexcept { return !(*this == fd); }
->>>>>>> 8a2a7f5a
 
   virtual ~FD() {}
 
