#include <profile>

#include <hw/pit.hpp>
#include <kernel/elf.hpp>
#include <kernel/irq_manager.hpp>
#include <deque>
#include <unordered_map>
#include <cassert>
#include <algorithm>

#define BUFFER_COUNT    18000

extern "C" {
  extern void _start();
}

template <typename T, int N>
struct fixedvector {
  
  void add(const T& e) noexcept {
    assert(count < N);
    element[count] = e;
    count++;
  }
  
  void clear() noexcept {
    count = 0;
  }
  uint32_t size() const noexcept {
    return count;
  }
  
  T* first() noexcept {
    return &element[0];
  }
  T* end() noexcept {
    return &element[count];
  }
  
  void clone(T* src, uint32_t size) {
    assert(size <= N);
    memcpy(element, src, size * sizeof(T));
    count = size;
  }
  
  uint32_t count = 0;
  T element[N];
};
static fixedvector<uintptr_t, BUFFER_COUNT>* sampler_queue;
static fixedvector<uintptr_t, BUFFER_COUNT>* sampler_transfer;
static void* event_loop_addr;

struct func_sample
{
  func_sample(uint32_t c)
    : count(c) {}
  
  uint32_t  count = 0;
};
std::unordered_map<uintptr_t, func_sample> sampler_dict;
static volatile int lockless_sampler = 0;

extern "C" {
  void parasite_interrupt_handler();
  void profiler_stack_sampler();
  void gather_stack_sampling();
}

void begin_stack_sampling(uint16_t gather_period_ms)
{
  // make room for these only when requested
  #define blargh(T) std::remove_pointer<decltype(T)>::type;
  sampler_queue = new blargh(sampler_queue);
  sampler_transfer = new blargh(sampler_transfer);
  
  // we want to ignore event loop at FIXME the HLT location (0x198)
  event_loop_addr = (void*) ((char*) &OS::event_loop + 0x198);
  
  // begin sampling
  IRQ_manager::cpu(0).set_irq_handler(0, parasite_interrupt_handler);
  
  // gather every second
  using namespace std::chrono;
  hw::PIT::instance().on_repeated_timeout(milliseconds(gather_period_ms),
  [] { gather_stack_sampling(); });
}

void profiler_stack_sampler()
{
  void* ra = __builtin_return_address(1);
  // maybe qemu, maybe some bullshit we don't care about
  if (ra == nullptr) return;
  // ignore event loop
  if (ra == event_loop_addr) return;
  
  // add to queue
  sampler_queue->add((uintptr_t) ra);
  
  // return when its not our turn
  if (lockless_sampler) return;
  
  // transfer all the built up samplings
  sampler_transfer->clone(sampler_queue->first(), sampler_queue->size());
  sampler_queue->clear();
  lockless_sampler = 1;
}

void gather_stack_sampling()
{
  // gather results on our turn only
  if (lockless_sampler == 1)
  {
    for (auto* addr = sampler_transfer->first(); addr < sampler_transfer->end(); addr++)
    {
      auto it = sampler_dict.find(*addr);
      
      if (it != sampler_dict.end()) {
        it->second.count++;
      }
      else {
        // add to dictionary
        sampler_dict.emplace(
            std::piecewise_construct,
            std::forward_as_tuple(*addr),
            std::forward_as_tuple(1));
      }
    }
    lockless_sampler = 0;
  }
}

void print_heap_info()
{
  uintptr_t start_addr = Elf::resolve_name("_start");
  printf("start_addr: %#x\n", start_addr);
  
  // also show information on heap end in case of leaks
  extern char* heap_end;
  extern char  _end;
  printf("[!] Heap end   %p (%u Kb)\n", heap_end, (uintptr_t) (heap_end - &_end) / 1024);
  printf("[!] OS end     %p\n", &_end);
  
  char buffer[256];
  auto func = Elf::safe_resolve_symbol((void*) &_start, buffer, sizeof(buffer));
  printf("[!] _start     0x%.6x  vs  %#x  (sym %#x)\n", 
      (uintptr_t) &_start, func.addr, (uintptr_t) func.name);
}

void print_stack_sampling()
{
  // sort by count
  using sample_pair = std::pair<uintptr_t, func_sample>;
  std::vector<sample_pair> vec(sampler_dict.begin(), sampler_dict.end());
  std::sort(vec.begin(), vec.end(), 
  [] (const sample_pair& sample1, const sample_pair& sample2) -> int {
    return sample1.second.count > sample2.second.count;
  });
  
  size_t results = 12;
  results = (results > sampler_dict.size()) ? sampler_dict.size() : results;
  
  printf("*** Listing %d samples ***\n", results);
  for (auto& p : vec)
  {
    // resolve the addr
    auto func = Elf::resolve_symbol(p.first);
    // print some shits
    printf("[%#x + %#x] %u times: %s\n",
        func.addr, func.offset, p.second.count, func.name.c_str());
    
    if (results-- == 0) break;
  }
  print_heap_info();
  printf("*** ---------------------- ***\n");
}


<<<<<<< HEAD
void failure(char const* where)
{
  printf("\n[FAILURE] %s\n", where);
=======
void __panic_failure(char const* where, size_t id)
{
  printf("\n[FAILURE] %s, id=%u\n", where, id);
  print_heap_info();
>>>>>>> 77f3346d
  while (true)
    asm volatile("cli; hlt");
}

<<<<<<< HEAD
void validate_stacktrace(char const* where)
{
  func_offset func;
  
  func = Elf::resolve_symbol((void*) &validate_stacktrace);
  if (func.name != "validate_stacktrace(char const*)") failure(where);
  
  func = Elf::resolve_symbol((void*) &print_stack_sampling);
  if (func.name != "print_stack_sampling(int)") failure(where);
=======
void __validate_backtrace(char const* where, size_t id)
{
  func_offset func;
  
  func = Elf::resolve_symbol((void*) &__validate_backtrace);
  if (func.name != "__validate_backtrace")
      __panic_failure(where, id);
  
  func = Elf::resolve_symbol((void*) &print_stack_sampling);
  if (func.name != "print_stack_sampling()")
      __panic_failure(where, id);
>>>>>>> 77f3346d
}<|MERGE_RESOLUTION|>--- conflicted
+++ resolved
@@ -175,31 +175,14 @@
 }
 
 
-<<<<<<< HEAD
-void failure(char const* where)
-{
-  printf("\n[FAILURE] %s\n", where);
-=======
 void __panic_failure(char const* where, size_t id)
 {
   printf("\n[FAILURE] %s, id=%u\n", where, id);
   print_heap_info();
->>>>>>> 77f3346d
   while (true)
     asm volatile("cli; hlt");
 }
 
-<<<<<<< HEAD
-void validate_stacktrace(char const* where)
-{
-  func_offset func;
-  
-  func = Elf::resolve_symbol((void*) &validate_stacktrace);
-  if (func.name != "validate_stacktrace(char const*)") failure(where);
-  
-  func = Elf::resolve_symbol((void*) &print_stack_sampling);
-  if (func.name != "print_stack_sampling(int)") failure(where);
-=======
 void __validate_backtrace(char const* where, size_t id)
 {
   func_offset func;
@@ -211,5 +194,4 @@
   func = Elf::resolve_symbol((void*) &print_stack_sampling);
   if (func.name != "print_stack_sampling()")
       __panic_failure(where, id);
->>>>>>> 77f3346d
 }