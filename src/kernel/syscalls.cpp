--- conflicted
+++ resolved
@@ -210,25 +210,9 @@
 
 void panic_epilogue(const char* why)
 {
-<<<<<<< HEAD
   // action that restores some system functionality intended for inspection
   panic_perform_inspection_procedure();
 
-  // call custom on panic handler (if present)
-  if (panic_handler) panic_handler(why);
-
-  #if defined(ARCH_x86)
-    SMP::global_lock();
-    // Signal End-Of-Transmission
-    kprint("\x04");
-    SMP::global_unlock();
-
-    // .. if we return from the panic handler, go to permanent sleep
-    while (1) OS::halt();
-  #else
-    #warning "panic() handler not implemented for selected arch"
-  #endif
-=======
   // Call custom on panic handler (if present).
   if (panic_handler != nullptr) {
     // Avoid recursion if the panic handler results in panic
@@ -249,17 +233,16 @@
 
   switch (OS::panic_action())
   {
-  case OS::Panic_action::halt :
+  case OS::Panic_action::halt:
     OS::halt();
-  case OS::Panic_action::shutdown :
+  case OS::Panic_action::shutdown:
     extern void __arch_poweroff();
     __arch_poweroff();
-  case OS::Panic_action::reboot :
+  case OS::Panic_action::reboot:
   default:
     OS::reboot();
   }
 
->>>>>>> f235c6a0
   __builtin_unreachable();
 }
 
