;; This file is a part of the IncludeOS unikernel - www.includeos.org
;;
;; Copyright 2015-2016 Oslo and Akershus University College of Applied Sciences
;; and Alfred Bratterud
;;
;; Licensed under the Apache License, Version 2.0 (the "License");
;; you may not use this file except in compliance with the License.
;; You may obtain a copy of the License at
;;
;;     http:;;www.apache.org/licenses/LICENSE-2.0
;;
;; Unless required by applicable law or agreed to in writing, software
;; distributed under the License is distributed on an "AS IS" BASIS,
;; WITHOUT WARRANTIES OR CONDITIONS OF ANY KIND, either express or implied.
;; See the License for the specific language governing permissions and
;; limitations under the License.

USE32
extern kernel_start
global _start

section .text
;; Multiboot places boot paramters on eax and ebx.
_start:
        ;; Stack base address to EMA boundary
        mov esp, 0xA0000
<<<<<<< HEAD
        sub esp, 0x10
=======
        mov ebp, esp
>>>>>>> dc31adc9

        ;;  Place multiboot parameters on stack
        push ebx
        push eax
        call kernel_start<|MERGE_RESOLUTION|>--- conflicted
+++ resolved
@@ -24,11 +24,7 @@
 _start:
         ;; Stack base address to EMA boundary
         mov esp, 0xA0000
-<<<<<<< HEAD
-        sub esp, 0x10
-=======
         mov ebp, esp
->>>>>>> dc31adc9
 
         ;;  Place multiboot parameters on stack
         push ebx
