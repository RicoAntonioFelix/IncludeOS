--- conflicted
+++ resolved
@@ -251,9 +251,6 @@
   FILLINE('=');
 
   // initialize random seed based on cycles since start
-<<<<<<< HEAD
-  srand(cycles_since_boot() & 0xFFFFFFFF);
-=======
   if (CPUID::has_feature(CPUID::Feature::RDRAND)) {
     uint32_t rdrand_output[32];
 
@@ -276,7 +273,6 @@
 
   // Seed rand with 32 bits from RNG
   srand(rng_extract_uint32());
->>>>>>> da484110
 
   // begin service start
   Service::start(os_cmdline);
