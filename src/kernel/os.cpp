// This file is a part of the IncludeOS unikernel - www.includeos.org
//
// Copyright 2015-2017 Oslo and Akershus University College of Applied Sciences
// and Alfred Bratterud
//
// Licensed under the Apache License, Version 2.0 (the "License");
// you may not use this file except in compliance with the License.
// You may obtain a copy of the License at
//
//     http://www.apache.org/licenses/LICENSE-2.0
//
// Unless required by applicable law or agreed to in writing, software
// distributed under the License is distributed on an "AS IS" BASIS,
// WITHOUT WARRANTIES OR CONDITIONS OF ANY KIND, either express or implied.
// See the License for the specific language governing permissions and
// limitations under the License.

//#define DEBUG
#define MYINFO(X,...) INFO("Kernel", X, ##__VA_ARGS__)

#include <cstdio>
#include <boot/multiboot.h>
#include <hw/cmos.hpp>
#include <kernel/os.hpp>
#include <kernel/irq_manager.hpp>
#include <kernel/rtc.hpp>
#include <kernel/rdrand.hpp>
#include <kernel/rng.hpp>
#include <kernel/cpuid.hpp>
#include <util/fixedvec.hpp>
#include <kprint>
#include <service>
#include <statman>
#include <cinttypes>

//#define ENABLE_PROFILERS
#ifdef ENABLE_PROFILERS
#include <profile>
#define PROFILE(name)  ScopedProfiler __CONCAT(sp, __COUNTER__){name};
#else
#define PROFILE(name) /* name */
#endif

extern "C" void* get_cpu_esp();
extern uintptr_t heap_begin;
extern uintptr_t heap_end;
extern uintptr_t _start;
extern uintptr_t _end;
extern uintptr_t _ELF_START_;
extern uintptr_t _TEXT_START_;
extern uintptr_t _LOAD_START_;
extern uintptr_t _ELF_END_;

// Initialize static OS data members
bool  OS::power_   = true;
bool  OS::boot_sequence_passed_ = false;
MHz   OS::cpu_mhz_ {-1};
uintptr_t OS::low_memory_size_  {0};
uintptr_t OS::high_memory_size_ {0};
uintptr_t OS::memory_end_ {0};
uintptr_t OS::heap_max_ {0xfffffff};
const uintptr_t OS::elf_binary_size_ {(uintptr_t)&_ELF_END_ - (uintptr_t)&_ELF_START_};
std::string OS::cmdline{Service::binary_name()};

// stdout redirection
using Print_vec = fixedvector<OS::print_func, 8>;
static Print_vec os_print_handlers(Fixedvector_Init::UNINIT);
extern void default_stdout_handlers();

// Plugins
OS::Plugin_vec OS::plugins_(Fixedvector_Init::UNINIT);

// OS version
#ifndef OS_VERSION
#define OS_VERSION "v?.?.?"
#endif
std::string OS::version_str_ = OS_VERSION;
std::string OS::arch_str_ = ARCH;

const std::string& OS::cmdline_args() noexcept
{
  return cmdline;
}

<<<<<<< HEAD
void OS::start(uint32_t boot_magic, uint32_t boot_addr)
{
  PROFILE("");
  // Print a fancy header
  CAPTION("#include<os> // Literally");

  void* esp = get_cpu_esp();
  MYINFO("Stack: %p", esp);
  MYINFO("Boot magic: 0x%x, addr: 0x%x",
         boot_magic, boot_addr);

  /// STATMAN ///
  /// initialize on page 7, size: 10x pages
  Statman::get().init(0x6000, 0xA000);

  PROFILE("Multiboot / legacy");
  // Detect memory limits etc. depending on boot type
  if (boot_magic == MULTIBOOT_BOOTLOADER_MAGIC) {
    OS::multiboot(boot_addr);
  } else {

    if (is_softreset_magic(boot_magic) && boot_addr != 0)
        OS::resume_softreset(boot_addr);

    OS::legacy_boot();
  }
  Expects(high_memory_size_);

  PROFILE("Memory map");
  // Assign memory ranges used by the kernel
  auto& memmap = memory_map();

  OS::memory_end_ = high_memory_size_ + 0x100000;
  MYINFO("Assigning fixed memory ranges (Memory map)");

  memmap.assign_range({0x6000, 0x8fff, "Statman", "Statistics"});
  memmap.assign_range({0xA000, 0x9fbff, "Stack", "Kernel / service main stack"});
  memmap.assign_range({(uintptr_t)&_LOAD_START_, (uintptr_t)&_end,
        "ELF", "Your service binary including OS"});

  Expects(::heap_begin and heap_max_);
  // @note for security we don't want to expose this
  memmap.assign_range({(uintptr_t)&_end + 1, ::heap_begin - 1,
        "Pre-heap", "Heap randomization area"});

  // Give the rest of physical memory to heap
  heap_max_ = ((0x100000 + high_memory_size_)  & 0xffff0000) - 1;

  uintptr_t span_max = std::numeric_limits<std::ptrdiff_t>::max();
  uintptr_t heap_range_max_ = std::min(span_max, heap_max_);

  MYINFO("Assigning heap");
  memmap.assign_range({::heap_begin, heap_range_max_,
        "Heap", "Dynamic memory", heap_usage });

  MYINFO("Printing memory map");

  for (const auto &i : memmap)
    INFO2("* %s",i.second.to_string().c_str());


  // sleep statistics
  // NOTE: needs to be positioned before anything that calls OS::halt
  os_cycles_hlt = &Statman::get().create(
      Stat::UINT64, std::string("cpu0.cycles_hlt")).get_uint64();
  os_cycles_total = &Statman::get().create(
      Stat::UINT64, std::string("cpu0.cycles_total")).get_uint64();

  PROFILE("Platform init");
  extern void __platform_init();
  __platform_init();

  PROFILE("RTC init");
  // Realtime/monotonic clock
  RTC::init();

  MYINFO("Initializing RNG");
  PROFILE("RNG init");
  RNG::init();

  // Seed rand with 32 bits from RNG
  srand(rng_extract_uint32());

  // Custom initialization functions
  MYINFO("Initializing plugins");
  // the boot sequence is over when we get to plugins/Service::start
  OS::boot_sequence_passed_ = true;

  PROFILE("Plugins init");
  for (auto plugin : plugins_) {
    INFO2("* Initializing %s", plugin.name_);
    try{
      plugin.func_();
    } catch(std::exception& e){
      MYINFO("Exception thrown when initializing plugin: %s", e.what());
    } catch(...){
      MYINFO("Unknown exception when initializing plugin");
    }
  }

  PROFILE("Service::start");
  // begin service start
  FILLINE('=');
  printf(" IncludeOS %s (%s / %i-bit)\n",
         version().c_str(), arch().c_str(),
         static_cast<int>(sizeof(uintptr_t)) * 8);
  printf(" +--> Running [ %s ]\n", Service::name().c_str());
  FILLINE('~');

  Service::start();
}

=======
>>>>>>> 89c0945c
void OS::register_plugin(Plugin delg, const char* name){
  MYINFO("Registering plugin %s", name);
  plugins_.emplace(delg, name);
}

void OS::reboot()
{
  extern void __arch_reboot();
  __arch_reboot();
}
void OS::shutdown()
{
  MYINFO("Soft shutdown signalled");
  power_ = false;
}

void OS::add_stdout(OS::print_func func)
{
  os_print_handlers.add(func);
}
void OS::add_stdout_default_serial()
{
  add_stdout(
  [] (const char* str, const size_t len) {
    kprintf("%.*s", static_cast<int>(len), str);
  });
}
__attribute__ ((weak))
void default_stdout_handlers()
{
  OS::add_stdout_default_serial();
}
size_t OS::print(const char* str, const size_t len)
{
  for (auto& func : os_print_handlers)
      func(str, len);
  return len;
}

void OS::legacy_boot() {
  // Fetch CMOS memory info (unfortunately this is maximally 10^16 kb)
  auto mem = hw::CMOS::meminfo();
  low_memory_size_ = mem.base.total * 1024;
  INFO2("* Low memory: %i Kib", mem.base.total);
  high_memory_size_ = mem.extended.total * 1024;

  // Use memsize provided by Make / linker unless CMOS knows this is wrong
  INFO2("* High memory (from cmos): %i Kib", mem.extended.total);

  auto& memmap = memory_map();

  // No guarantees without multiboot, but we assume standard memory layout
  memmap.assign_range({0x0009FC00, 0x0009FFFF,
        "EBDA", "Extended BIOS data area"});
  memmap.assign_range({0x000A0000, 0x000FFFFF,
        "VGA/ROM", "Memory mapped video memory"});

  // @note : since the maximum size of a span is unsigned (ptrdiff_t) we may need more than one
  uintptr_t addr_max = std::numeric_limits<std::size_t>::max();
  uintptr_t span_max = std::numeric_limits<std::ptrdiff_t>::max();

  uintptr_t unavail_start = 0x100000 + high_memory_size_;
  size_t interval = std::min(span_max, addr_max - unavail_start) - 1;
  uintptr_t unavail_end = unavail_start + interval;

  while (unavail_end < addr_max){
    INFO2("* Unavailable memory: 0x%" PRIxPTR" - 0x%" PRIxPTR, unavail_start, unavail_end);
    memmap.assign_range({unavail_start, unavail_end,
          "N/A", "Reserved / outside physical range" });
    unavail_start = unavail_end + 1;
    interval = std::min(span_max, addr_max - unavail_start);
    // Increment might wrapped around
    if (unavail_start > unavail_end + interval or unavail_start + interval == addr_max){
      INFO2("* Last chunk of memory: 0x%" PRIxPTR" - 0x%" PRIxPTR, unavail_start, addr_max);
      memmap.assign_range({unavail_start, addr_max,
            "N/A", "Reserved / outside physical range" });
      break;
    }

    unavail_end += interval;
  }
}<|MERGE_RESOLUTION|>--- conflicted
+++ resolved
@@ -82,121 +82,6 @@
   return cmdline;
 }
 
-<<<<<<< HEAD
-void OS::start(uint32_t boot_magic, uint32_t boot_addr)
-{
-  PROFILE("");
-  // Print a fancy header
-  CAPTION("#include<os> // Literally");
-
-  void* esp = get_cpu_esp();
-  MYINFO("Stack: %p", esp);
-  MYINFO("Boot magic: 0x%x, addr: 0x%x",
-         boot_magic, boot_addr);
-
-  /// STATMAN ///
-  /// initialize on page 7, size: 10x pages
-  Statman::get().init(0x6000, 0xA000);
-
-  PROFILE("Multiboot / legacy");
-  // Detect memory limits etc. depending on boot type
-  if (boot_magic == MULTIBOOT_BOOTLOADER_MAGIC) {
-    OS::multiboot(boot_addr);
-  } else {
-
-    if (is_softreset_magic(boot_magic) && boot_addr != 0)
-        OS::resume_softreset(boot_addr);
-
-    OS::legacy_boot();
-  }
-  Expects(high_memory_size_);
-
-  PROFILE("Memory map");
-  // Assign memory ranges used by the kernel
-  auto& memmap = memory_map();
-
-  OS::memory_end_ = high_memory_size_ + 0x100000;
-  MYINFO("Assigning fixed memory ranges (Memory map)");
-
-  memmap.assign_range({0x6000, 0x8fff, "Statman", "Statistics"});
-  memmap.assign_range({0xA000, 0x9fbff, "Stack", "Kernel / service main stack"});
-  memmap.assign_range({(uintptr_t)&_LOAD_START_, (uintptr_t)&_end,
-        "ELF", "Your service binary including OS"});
-
-  Expects(::heap_begin and heap_max_);
-  // @note for security we don't want to expose this
-  memmap.assign_range({(uintptr_t)&_end + 1, ::heap_begin - 1,
-        "Pre-heap", "Heap randomization area"});
-
-  // Give the rest of physical memory to heap
-  heap_max_ = ((0x100000 + high_memory_size_)  & 0xffff0000) - 1;
-
-  uintptr_t span_max = std::numeric_limits<std::ptrdiff_t>::max();
-  uintptr_t heap_range_max_ = std::min(span_max, heap_max_);
-
-  MYINFO("Assigning heap");
-  memmap.assign_range({::heap_begin, heap_range_max_,
-        "Heap", "Dynamic memory", heap_usage });
-
-  MYINFO("Printing memory map");
-
-  for (const auto &i : memmap)
-    INFO2("* %s",i.second.to_string().c_str());
-
-
-  // sleep statistics
-  // NOTE: needs to be positioned before anything that calls OS::halt
-  os_cycles_hlt = &Statman::get().create(
-      Stat::UINT64, std::string("cpu0.cycles_hlt")).get_uint64();
-  os_cycles_total = &Statman::get().create(
-      Stat::UINT64, std::string("cpu0.cycles_total")).get_uint64();
-
-  PROFILE("Platform init");
-  extern void __platform_init();
-  __platform_init();
-
-  PROFILE("RTC init");
-  // Realtime/monotonic clock
-  RTC::init();
-
-  MYINFO("Initializing RNG");
-  PROFILE("RNG init");
-  RNG::init();
-
-  // Seed rand with 32 bits from RNG
-  srand(rng_extract_uint32());
-
-  // Custom initialization functions
-  MYINFO("Initializing plugins");
-  // the boot sequence is over when we get to plugins/Service::start
-  OS::boot_sequence_passed_ = true;
-
-  PROFILE("Plugins init");
-  for (auto plugin : plugins_) {
-    INFO2("* Initializing %s", plugin.name_);
-    try{
-      plugin.func_();
-    } catch(std::exception& e){
-      MYINFO("Exception thrown when initializing plugin: %s", e.what());
-    } catch(...){
-      MYINFO("Unknown exception when initializing plugin");
-    }
-  }
-
-  PROFILE("Service::start");
-  // begin service start
-  FILLINE('=');
-  printf(" IncludeOS %s (%s / %i-bit)\n",
-         version().c_str(), arch().c_str(),
-         static_cast<int>(sizeof(uintptr_t)) * 8);
-  printf(" +--> Running [ %s ]\n", Service::name().c_str());
-  FILLINE('~');
-
-  Service::start();
-}
-
-=======
->>>>>>> 89c0945c
 void OS::register_plugin(Plugin delg, const char* name){
   MYINFO("Registering plugin %s", name);
   plugins_.emplace(delg, name);
