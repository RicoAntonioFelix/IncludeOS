# Add drivers as libraries
#
# Note: we can't have all the drivers in the same library as we'll want
# e.g. several network drivers, which will result in conflicting symbols
#
# ...There are probably nicer solutions, so please PR if you know them.
add_library(syslogd STATIC syslogd.cpp)
add_dependencies(syslogd PrecompiledLibraries)

add_library(unik STATIC unik.cpp)
add_dependencies(unik PrecompiledLibraries)

add_library(example STATIC example.cpp)
add_dependencies(example PrecompiledLibraries)

add_library(autoconf STATIC autoconf.cpp)
add_dependencies(autoconf PrecompiledLibraries)

<<<<<<< HEAD
add_library(terminal STATIC terminal.cpp)
add_dependencies(terminal PrecompiledLibraries)

install(TARGETS syslogd unik example autoconf terminal DESTINATION includeos/${ARCH}/plugins)
=======
add_library(nacl STATIC nacl.cpp)
add_dependencies(nacl PrecompiledLibraries)

install(TARGETS syslogd unik example autoconf nacl DESTINATION includeos/${ARCH}/plugins)
>>>>>>> ba97063a
<|MERGE_RESOLUTION|>--- conflicted
+++ resolved
@@ -1,9 +1,6 @@
-# Add drivers as libraries
 #
-# Note: we can't have all the drivers in the same library as we'll want
-# e.g. several network drivers, which will result in conflicting symbols
+# Build and install plugins as libraries
 #
-# ...There are probably nicer solutions, so please PR if you know them.
 add_library(syslogd STATIC syslogd.cpp)
 add_dependencies(syslogd PrecompiledLibraries)
 
@@ -16,14 +13,10 @@
 add_library(autoconf STATIC autoconf.cpp)
 add_dependencies(autoconf PrecompiledLibraries)
 
-<<<<<<< HEAD
 add_library(terminal STATIC terminal.cpp)
 add_dependencies(terminal PrecompiledLibraries)
 
-install(TARGETS syslogd unik example autoconf terminal DESTINATION includeos/${ARCH}/plugins)
-=======
 add_library(nacl STATIC nacl.cpp)
 add_dependencies(nacl PrecompiledLibraries)
 
-install(TARGETS syslogd unik example autoconf nacl DESTINATION includeos/${ARCH}/plugins)
->>>>>>> ba97063a
+install(TARGETS syslogd unik example autoconf terminal nacl DESTINATION includeos/${ARCH}/plugins)