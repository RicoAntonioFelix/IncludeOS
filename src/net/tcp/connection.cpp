// This file is a part of the IncludeOS unikernel - www.includeos.org
//
// Copyright 2015-2016 Oslo and Akershus University College of Applied Sciences
// and Alfred Bratterud
//
// Licensed under the Apache License, Version 2.0 (the "License");
// you may not use this file except in compliance with the License.
// You may obtain a copy of the License at
//
//     http://www.apache.org/licenses/LICENSE-2.0
//
// Unless required by applicable law or agreed to in writing, software
// distributed under the License is distributed on an "AS IS" BASIS,
// WITHOUT WARRANTIES OR CONDITIONS OF ANY KIND, either express or implied.
// See the License for the specific language governing permissions and
// limitations under the License.

#define DEBUG
#define DEBUG2

#include <os> // OS::cycles_since_boot
#include <gsl/gsl_assert> // Ensures/Expects
#include <net/tcp/connection.hpp>
#include <net/tcp/connection_states.hpp>
#include <net/tcp/packet.hpp>
#include <net/tcp/tcp.hpp>
#include <net/tcp/tcp_errors.hpp>

using namespace net::tcp;
using namespace std;

/*
  This is most likely used in a ACTIVE open
*/
Connection::Connection(TCP& host, port_t local_port, Socket remote) :
  host_(host),
  local_port_(local_port),
  remote_(remote),
  state_(&Connection::Closed::instance()),
  prev_state_(state_),
  cb(),
  read_request(),
  writeq(),
  bytes_rx_(0), bytes_tx_(0),
  queued_(false),
  rtx_timer({this, &Connection::rtx_timeout}),
  timewait_timer({this, &Connection::timewait_timeout})
{
  setup_congestion_control();
  setup_default_callbacks();
  debug("<Connection> %s created\n", to_string().c_str());
}

/*
  This is most likely used in a PASSIVE open
*/
Connection::Connection(TCP& host, port_t local_port)
  : Connection(host, local_port, Socket())
{

}

void Connection::setup_default_callbacks() {
  on_connect_           = {this, &Connection::default_on_connect};
  on_disconnect_        = {this, &Connection::default_on_disconnect};
  on_error_             = {this, &Connection::default_on_error};
  on_packet_dropped_    = {this, &Connection::default_on_packet_dropped};
  on_rtx_timeout_       = {this, &Connection::default_on_rtx_timeout};
  on_close_             = {this, &Connection::default_on_close};
  _on_cleanup_          = {this, &Connection::default_on_cleanup};
}

uint16_t Connection::MSDS() const {
  return std::min(host_.MSS(), cb.SND.MSS) + sizeof(Header);
}

uint16_t Connection::SMSS() const {
  return host_.MSS();
}

Socket Connection::local() const {
  return {host_.address(), local_port_};
}

void Connection::read(ReadBuffer&& buffer, ReadCallback callback) {
  try {
    state_->receive(*this, std::forward<ReadBuffer>(buffer));
    read_request.callback = callback;
  }
  catch (const TCPException&) {
    callback(buffer.buffer, buffer.size());
  }
}

size_t Connection::receive(const uint8_t* data, size_t n, bool PUSH) {
  //printf("<Connection::receive> len=%u\n", n);
  // should not be called without an read request
  Ensures(read_request.buffer.capacity());
  Ensures(n);
  auto& buf = read_request.buffer;
  size_t received{0};
  while(n) {
    auto read = receive(buf, data+received, n);
    // nothing was read to buffer
    if(!buf.advance(read)) {
      // buffer should be full
      Expects(buf.full());
      // signal the user
      debug2("<Connection::receive> Buffer full - signal user\n");
      read_request.callback(buf.buffer, buf.size());
      // renew the buffer, releasing the old one
      buf.renew();
    }
    n -= read;
    received += read;
  }
  // n shouldnt be negative
  Expects(n == 0);

  // end of data, signal the user
  if(PUSH) {
    buf.push = PUSH;
    debug2("<Connection::receive> PUSH present - signal user\n");
    read_request.callback(buf.buffer, buf.size());
    // renew the buffer, releasing the old one
    buf.renew();
  }

  bytes_rx_ += received;

  return received;
}


void Connection::write(WriteBuffer buffer, WriteCallback callback) {
  try {
    // try to write
    auto written = state_->send(*this, buffer);
    debug("<Connection::write> off=%u rem=%u  written=%u\n",
      buffer.offset, buffer.remaining, written);
    // put request in line
    writeq.push_back({buffer, callback});
    // if data was written, advance
    if(written) {
      writeq.advance(written);
    }
  }
  catch(const TCPException&) {
    callback(0);
  }
}

void Connection::offer(size_t& packets) {
  Expects(packets);

  debug("<Connection::offer> %s got offered [%u] packets. Usable window is %u.\n",
        to_string().c_str(), packets, usable_window());

  // write until we either cant send more (window closes or no more in queue),
  // or we're out of packets.
  while(can_send() and packets)
  {
    auto packet = create_outgoing_packet();
    packets--;

    // get next request in writeq
    auto& buf = writeq.nxt();
    // fill the packet with data
    auto written = fill_packet(packet, (char*)buf.pos(), buf.remaining, cb.SND.NXT);
    cb.SND.NXT += packet->tcp_data_length();

    // advance the write q
    writeq.advance(written);

    debug2("<Connection::offer> Wrote %u bytes (%u remaining) with [%u] packets left and a usable window of %u.\n",
           written, buf.remaining, packets, usable_window());

    transmit(packet);
  }

  debug("<Connection::offer> Finished working offer with [%u] packets left and a queue of (%u) with a usable window of %i\n",
        packets, writeq.size(), usable_window());
}

size_t Connection::send(WriteBuffer& buffer) {
  return host_.send(shared_from_this(), (char*)buffer.pos(), buffer.remaining);
}

size_t Connection::send(const char* buffer, size_t remaining, size_t& packets_avail) {

  size_t bytes_written = 0;
  debug("<Connection::send> Trying to send %u bytes. Starting with uw=%u packets=%u\n",
    remaining, usable_window(), packets_avail);

  std::vector<Packet_ptr> packets;

  while(remaining and usable_window() >= SMSS() and packets_avail)
  {
    auto packet = create_outgoing_packet();
    packets_avail--;

    auto written = fill_packet(packet, buffer+bytes_written, remaining, cb.SND.NXT);
    cb.SND.NXT += packet->tcp_data_length();

    bytes_written += written;
    remaining -= written;

    if(!remaining or usable_window() < SMSS() or !packets_avail)
      packet->set_flag(PSH);

    transmit(packet);
    //packets.push_back(packet);
  }
  /*Ensures(!packets.empty());
  // get first packet
  auto i = packets.begin();
  auto head = i++;
  // chain packets
  while(i != packets.end()) {
    (*head)->chain(*i);
    head = i++;
  }
  // set push
  (*head)->set_flag(PSH);

  // transmit first packet
  transmit(packets.front());*/

  debug("<Connection::send> Sent %u bytes. Finished with uw=%u packets=%u\n",
    bytes_written, usable_window(), packets_avail);

  return bytes_written;
}

/*
void Connection::set_window(Packet_ptr packet) {
  packet->set_win(cb.RCV.WND);
}

void Connection::make_flight_ready(Packet_ptr packet) {
  set_window(packet);

  // Set Source (local == the current connection)
  packet->set_source(local());
  // Set Destination (remote)
  packet->set_destination(remote_);

  // set correct sequence numbers
  packet->set_seq(cb.SND.NXT).set_ack(cb.RCV.NXT);
}*/

void Connection::writeq_push() {
  while(writeq.remaining_requests() and not queued_) {
    debug("<Connection::writeq_push> Processing writeq, rem=%u queued=%u\n",
      writeq.remaining_requests(), queued_);
    auto& buf = writeq.nxt();
    auto written = host_.send(shared_from_this(), (char*)buf.pos(), buf.remaining);
    if(written)
      writeq.advance(written);
    if(buf.remaining)
      return;
  }
}

size_t Connection::fill_packet(Packet_ptr packet, const char* buffer, size_t n, seq_t seq) {
  Expects(!packet->has_tcp_data());

  auto written = packet->fill(buffer, std::min(n, (size_t)SMSS()));

  packet->set_seq(seq).set_ack(cb.RCV.NXT).set_flag(ACK);

  Ensures(written <= n);

  return written;
}

void Connection::limited_tx() {

  auto packet = create_outgoing_packet();

  debug("<Connection::limited_tx> UW: %u CW: %u, FS: %u\n", usable_window(), cb.cwnd, flight_size());

  auto& buf = writeq.nxt();

  auto written = fill_packet(packet, (char*)buf.pos(), buf.remaining, cb.SND.NXT);
  cb.SND.NXT += packet->tcp_data_length();

  writeq.advance(written);

  transmit(packet);
}

void Connection::writeq_reset() {
  debug2("<Connection::writeq_reset> Reseting.\n");
  writeq.reset();
  rtx_timer.stop();
}

void Connection::open(bool active) {
  try {
    debug("<TCP::Connection::open> Trying to open Connection...\n");
    state_->open(*this, active);
  }
  // No remote host, or state isnt valid for opening.
  catch (const TCPException& e) {
    debug("<TCP::Connection::open> Cannot open Connection. \n");
    signal_error(e);
  }
}

void Connection::close() {
  debug("<TCP::Connection::close> Active close on connection. \n");
  try {
    state_->close(*this);
    if(is_state(Closed::instance()))
      signal_close();
  } catch(const TCPException& err) {
    Ensures(on_error_);
    signal_error(err);
  }
}

void Connection::receive_disconnect() {
  assert(!read_request.buffer.empty());
  auto& buf = read_request.buffer;
  buf.push = true;
  read_request.callback(buf.buffer, buf.size());
}

/*
  Local:Port Remote:Port (STATE)
*/
string Connection::to_string() const {
  ostringstream os;
  os << local().to_string() << " " << remote_.to_string() << " (" << state_->to_string() << ")";
  return os.str();
}

void Connection::segment_arrived(Packet_ptr incoming) {

  if(incoming->has_tcp_options()) {
    try {
      parse_options(incoming);
    }
    catch(const TCPBadOptionException& err) {
      debug("<TCP::Connection::receive> %s \n", err.what());
      drop(incoming, err.what());
      return;
    }
  }

  // Let state handle what to do when incoming packet arrives, and modify the outgoing packet.
  switch(state_->handle(*this, incoming)) {
  case State::OK: {
    // Do nothing.
    break;
  }
  case State::CLOSED: {
    debug("<TCP::Connection::receive> (%s => %s) State handle finished with CLOSED. We're done, ask host() to delete the connection.\n",
      prev_state_->to_string().c_str(), state_->to_string().c_str());
    writeq_reset();
    signal_close();
    set_state(Closed::instance());
    break;
  };
  case State::CLOSE: {
    debug("<TCP::Connection::receive> State handle finished with CLOSE. onDisconnect has been called, close the connection. \n");
    state_->close(*this);
    break;
  };
  }
}

bool Connection::is_listening() const {
  return is_state(Listen::instance());
}

Connection::~Connection() {
  // Do all necessary clean up.
  // Free up buffers etc.
  debug2("<Connection::~Connection> Deleted %s\n", to_string().c_str());
  rtx_clear();
}

Packet_ptr Connection::create_outgoing_packet() {
  auto packet = std::static_pointer_cast<net::tcp::Packet>((host_.inet_).create_packet(0));
  //auto packet = std::static_pointer_cast<TCP::Packet>(create_packet());

  packet->init();
  // Set Source (local == the current connection)
  packet->set_source(local());
  // Set Destination (remote)
  packet->set_destination(remote_);

  packet->set_win(cb.RCV.WND);

  // Set SEQ and ACK - I think this is OK..
  packet->set_seq(cb.SND.NXT).set_ack(cb.RCV.NXT);
  debug("<TCP::Connection::create_outgoing_packet> Outgoing packet created: %s \n", packet->to_string().c_str());

  return packet;
}

void Connection::transmit(Packet_ptr packet) {
  if(!rttm.active and packet->end() == cb.SND.NXT) {
    //printf("<TCP::Connection::transmit> Starting RTT measurement.\n");
    rttm.start();
  }
  //if(packet->seq() + packet->tcp_data_length() != cb.SND.NXT)
  //printf("<TCP::Connection::transmit> rseq=%u rack=%u\n",
  //  packet->seq() - cb.ISS, packet->ack() - cb.IRS);
  debug2("<TCP::Connection::transmit> TX %s\n", packet->to_string().c_str());

  bytes_tx_ += packet->tcp_data_length();

  host_.transmit(packet);
  if(packet->should_rtx() and !rtx_timer.is_running()) {
    rtx_start();
  }
}

bool Connection::can_send_one() {
  return send_window() >= SMSS() and writeq.remaining_requests();
}

bool Connection::can_send() {
  return (usable_window() >= SMSS()) and writeq.remaining_requests();
}

void Connection::send_much() {
  writeq_push();
}

bool Connection::handle_ack(Packet_ptr in) {
  // dup ack
  /*
    1. Same ACK as latest received
    2. outstanding data
    3. packet is empty
    4. is not an wnd update
  */
  if(in->ack() == cb.SND.UNA and flight_size()
    and !in->has_tcp_data() and cb.SND.WND == in->win()
    and !in->isset(SYN) and !in->isset(FIN))
  {
    dup_acks_++;
    on_dup_ack();
    return false;
  } // < dup ack

  // new ack
  else if(in->ack() >= cb.SND.UNA) {

    if( cb.SND.WL1 < in->seq() or ( cb.SND.WL1 == in->seq() and cb.SND.WL2 <= in->ack() ) )
    {
      cb.SND.WND = in->win();
      cb.SND.WL1 = in->seq();
      cb.SND.WL2 = in->ack();
      //printf("<Connection::handle_ack> Window update (%u)\n", cb.SND.WND);
    }

    acks_rcvd_++;

    debug("<Connection::handle_ack> New ACK#%u: %u FS: %u %s\n", acks_rcvd_,
      in->ack() - cb.ISS, flight_size(), fast_recovery ? "[RECOVERY]" : "");

    // [RFC 6582] p. 8
    prev_highest_ack_ = cb.SND.UNA;
    highest_ack_ = in->ack();

    // used for cwnd calculation (Reno)
    size_t bytes_acked = in->ack() - cb.SND.UNA;
    cb.SND.UNA = in->ack();

    // ack everything in rtx queue
    if(rtx_timer.is_running())
      rtx_ack(in->ack());

    // update cwnd when congestion avoidance?
    bool cong_avoid_rtt = false;

    // if measuring round trip time, stop
    if(rttm.active) {
      rttm.stop();
      cong_avoid_rtt = true;
    }

    // no fast recovery
    if(!fast_recovery) {
      //printf("<Connection::handle_ack> Not in Recovery\n");
      dup_acks_ = 0;
      cb.recover = cb.SND.NXT;

      // slow start
      if(cb.slow_start()) {
        reno_increase_cwnd(bytes_acked);
        debug2("<Connection::handle_ack> Slow start. cwnd=%u uw=%u\n",
          cb.cwnd, usable_window());
      }

      // congestion avoidance
      else {
        // increase cwnd once per RTT
        cb.cwnd += std::max(SMSS()*SMSS()/cb.cwnd, (uint32_t)1);
        debug2("<Connection::handle_ack> Congestion avoidance. cwnd=%u uw=%u\n",
          cb.cwnd, usable_window());
      } // < congestion avoidance

      // try to write
      //if(can_send() and acks_rcvd_ % 2 == 1)
      if(can_send())
        send_much();

      // if data, let state continue process
      if(in->has_tcp_data() or in->isset(FIN))
        return true;

    } // < !fast recovery

    // we're in fast recovery
    else {
      //printf("<Connection::handle_ack> In Recovery\n");
      // partial ack
      if(!reno_full_ack(in->ack())) {
        debug("<Connection::handle_ack> Partial ACK\n");
        reno_deflate_cwnd(bytes_acked);
        //printf("<TCP::Connection::handle_ack> Recovery - Partial ACK\n");
        retransmit();

        //dup_acks_ = 0;

        if(!reno_fpack_seen) {
          rtx_reset();
          reno_fpack_seen = true;
        }

        // send one segment if possible
        if(can_send()) {
          debug("<Connection::handle_ack> Sending one packet during recovery.\n");
          limited_tx();
        } else {
          debug("<Connection::handle_ack> Can't send during recovery - usable window is closed.\n");
        }

        if(in->has_tcp_data() or in->isset(FIN))
          return true;
      } // < partial ack

      // full ack
      else {
        debug("<Connection::handle_ack> Full ACK.\n");
        dup_acks_ = 0;
        finish_fast_recovery();
      } // < full ack

    } // < fast recovery

  } // < new ack

  // ACK outside
  else {
    return true;
  }
  return false;
}

/*
  Reno [RFC 5681] p. 9

  What to do when received ACK is a duplicate.
*/
void Connection::on_dup_ack() {
  debug2("<TCP::Connection::on_dup_ack> rack=%u i=%u\n", cb.SND.UNA - cb.ISS, dup_acks_);
  // if less than 3 dup acks
  if(dup_acks_ < 3) {

    if(limited_tx_) {
      // try to send one segment
      if(cb.SND.WND >= SMSS() and (flight_size() <= cb.cwnd + 2*SMSS()) and writeq.remaining_requests()) {
        limited_tx();
      }
    }
  }

  // 3 dup acks
  else if(dup_acks_ == 3) {
    debug("<TCP::Connection::on_dup_ack> Dup ACK == 3 - %u\n", cb.SND.UNA);

    if(cb.SND.UNA - 1 > cb.recover
      or ( congestion_window() > SMSS() and (highest_ack_ - prev_highest_ack_ <= 4*SMSS()) ))
    {
      cb.recover = cb.SND.NXT;
      debug("<TCP::Connection::on_dup_ack> Enter Recovery - Flight Size: %u\n", flight_size());
      fast_retransmit();
    }
  }

  // > 3 dup acks
  else {
    cb.cwnd += SMSS();
    // send one segment if possible
    if(can_send())
      limited_tx();
  }
}

/*
  [RFC 6298]

   (5.2) When all outstanding data has been acknowledged, turn off the
         retransmission timer.

   (5.3) When an ACK is received that acknowledges new data, restart the
         retransmission timer so that it will expire after RTO seconds
         (for the current value of RTO).
*/
void Connection::rtx_ack(const seq_t ack) {
  auto acked = ack - prev_highest_ack_;
  // what if ack is from handshake / fin?
  writeq.acknowledge(acked);
  /*
    When all outstanding data has been acknowledged, turn off the
    retransmission timer.
  */
  if(cb.SND.UNA == cb.SND.NXT) {
    rtx_stop();
    rtx_attempt_ = 0;
  }
  /*
    When an ACK is received that acknowledges new data, restart the
    retransmission timer so that it will expire after RTO seconds
    (for the current value of RTO).
  */
  else if(acked > 0) {
    rtx_reset();
    rtx_attempt_ = 0;
  }

  //printf("<TCP::Connection::rt_acknowledge> ACK'ed %u packets. rtx_q: %u\n",
  //  x-rtx_q.size(), rtx_q.size());
}

/*
  Assumption
  Retransmission will only occur when one of the following are true:
  * There is data to be sent  (!SYN-SENT || !SYN-RCV) <- currently not supports
  * Last packet had SYN       (SYN-SENT || SYN-RCV)
  * Last packet had FIN       (FIN-WAIT-1 || LAST-ACK)

*/
void Connection::retransmit() {
  auto packet = create_outgoing_packet();
  // If not retransmission of a pure SYN packet, add ACK
  if(!is_state(SynSent::instance())) {
    packet->set_flag(ACK);
  }
  // If retransmission from either SYN-SENT or SYN-RCV, add SYN
  if(is_state(SynSent::instance()) or is_state(SynReceived::instance())) {
    packet->set_flag(SYN);
    packet->set_seq(cb.SND.UNA);
    syn_rtx_++;
  }
  // If not, check if there is data and retransmit
  else if(writeq.size()) {
    auto& buf = writeq.una();
    fill_packet(packet, (char*)buf.pos(), buf.remaining, cb.SND.UNA);
  }
  // if no data
  else {
    packet->set_seq(cb.SND.UNA);
  }

  // If retransmission of a FIN packet
  if(is_state(FinWait1::instance()) or is_state(LastAck::instance())) {
    packet->set_flag(FIN);
  }

  //printf("<TCP::Connection::retransmit> rseq=%u \n", packet->seq() - cb.ISS);
  debug("<TCP::Connection::retransmit> RT %s\n", packet->to_string().c_str());

  // count retranmissions to bytes transmitted?
  bytes_tx_ += packet->tcp_data_length();

  host_.transmit(packet);
  /*
    Every time a packet containing data is sent (including a
    retransmission), if the timer is not running, start it running
    so that it will expire after RTO seconds (for the current value
    of RTO).
  */
  if(packet->should_rtx() and !rtx_timer.is_running()) {
    rtx_start();
  }
}

void Connection::rtx_clear() {
  if(rtx_timer.is_running()) {
    rtx_stop();
    debug2("<Connection::rtx_clear> Rtx cleared\n");
  }
}

/*
  When the retransmission timer expires, do the following:

 (5.4) Retransmit the earliest segment that has not been acknowledged
       by the TCP receiver.

 (5.5) The host MUST set RTO <- RTO * 2 ("back off the timer").  The
       maximum value discussed in (2.5) above may be used to provide
       an upper bound to this doubling operation.

 (5.6) Start the retransmission timer, such that it expires after RTO
       seconds (for the value of RTO after the doubling operation
       outlined in 5.5).

 (5.7) If the timer expires awaiting the ACK of a SYN segment and the
       TCP implementation is using an RTO less than 3 seconds, the RTO
       MUST be re-initialized to 3 seconds when data transmission
       begins (i.e., after the three-way handshake completes).
*/
<<<<<<< HEAD
void Connection::rtx_timeout(Timers::id_t) {
  rtx_timer.active = false;
=======
void Connection::rtx_timeout(uint32_t) {
>>>>>>> 50cd56d8
  debug("<TCP::Connection::RTX@timeout> %s Timed out (%f). FS: %u\n",
    to_string().c_str(), flight_size());

  signal_rtx_timeout();
  // experimental
  if(rto_limit_reached()) {
    debug("<TCP::Connection::rtx_timeout> RTX attempt limit reached, closing.\n");
    abort();
    return;
  }

  // retransmit SND.UNA
  retransmit();

  if(cb.SND.UNA != cb.ISS) {
    // "back off" timer
    rttm.RTO *= 2.0;
  }
  // we never queue SYN packets since they don't carry data..
  else {
    rttm.RTO = 3.0;
  }
  // timer need to be restarted
  if(!rtx_timer.is_running())
    rtx_start();

  /*
    [RFC 5681] p. 7

    When a TCP sender detects segment loss using the retransmission timer
    and the given segment has not yet been resent by way of the
    retransmission timer, the value of ssthresh MUST be set to no more
    than the value given in equation (4):

      ssthresh = max (FlightSize / 2, 2*SMSS)
  */
  if(rtx_attempt_++ == 0)
    reduce_ssthresh();

  /*
    [RFC 6582] p. 6
    After a retransmit timeout, record the highest sequence number
    transmitted in the variable recover, and exit the fast recovery
    procedure if applicable.
  */

  // update recover
  cb.recover = cb.SND.NXT;

  if(fast_recovery) // not sure if this is correct
    finish_fast_recovery();

  cb.cwnd = SMSS();

  /*
    NOTE: It's unclear which one comes first, or if finish_fast_recovery includes changing the cwnd.
  */
}

seq_t Connection::generate_iss() {
  return TCP::generate_iss();
}

void Connection::set_state(State& state) {
  prev_state_ = state_;
  state_ = &state;
  debug("<TCP::Connection::set_state> %s => %s \n",
        prev_state_->to_string().c_str(), state_->to_string().c_str());
}

void Connection::timewait_start() {
  const auto timeout = 2 * host().MSL(); // 60 seconds
  timewait_timer.start(timeout);
  debug2("<Connection::timewait_start> TimeWait timer [%u] started.\n", timewait_timer.id);
}

void Connection::timewait_stop() {
  timewait_timer.stop();
  debug2("<Connection::timewait_stop> TimeWait timer [%u] stopped.\n", timewait_timer.id);
}

void Connection::timewait_restart() {
  const auto timeout = 2 * host().MSL(); // 60 seconds
  timewait_timer.restart(timeout);
}

void Connection::timewait_timeout(Timers::id_t) {
  debug("<Connection> TimeWait timed out, closing.\n");
  signal_close();
}

void Connection::signal_close() {
  debug("<Connection::signal_close> It's time to delete this connection. \n");

  // call user callback
  on_close_();

  // clean up all copies, delegates and timers
  clean_up();
}

void Connection::clean_up() {
  // clear timers if active
  rtx_clear();
  if(timewait_timer.is_running())
    timewait_stop();

  // necessary to keep the shared_ptr alive during the whole function after _on_cleanup_ is called
  // avoids connection being destructed before function is done
  auto shared = shared_from_this();
  // clean up all other copies
  // either in TCP::listeners_ (open) or Listener::syn_queue_ (half-open)
  _on_cleanup_(shared);

  on_connect_.reset();
  on_disconnect_.reset(),
  on_error_.reset();
  on_packet_dropped_.reset();
  on_rtx_timeout_.reset();
  on_close_.reset();
  read_request.clean_up();
  _on_cleanup_.reset();

  debug("<Connection::clean_up> Succesfully cleaned up %s\n", to_string().c_str());
}

std::string Connection::TCB::to_string() const {
  ostringstream os;
  os << "SND"
     << " .UNA = " << SND.UNA
     << " .NXT = " << SND.NXT
     << " .WND = " << SND.WND
     << " .UP = " << SND.UP
     << " .WL1 = " << SND.WL1
     << " .WL2 = " << SND.WL2
     << " ISS = " << ISS
     << "\n RCV"
     << " .NXT = " << RCV.NXT
     << " .WND = " << RCV.WND
     << " .UP = " << RCV.UP
     << " IRS = " << IRS;
  return os.str();
}

void Connection::parse_options(Packet_ptr packet) {
  assert(packet->has_tcp_options());
  debug("<TCP::parse_options> Parsing options. Offset: %u, Options: %u \n",
        packet->offset(), packet->tcp_options_length());

  auto* opt = packet->tcp_options();

  while((char*)opt < packet->tcp_data()) {

    auto* option = (Option*)opt;

    switch(option->kind) {

    case Option::END: {
      return;
    }

    case Option::NOP: {
      opt++;
      break;
    }

    case Option::MSS: {
      // unlikely
      if(option->length != 4)
        throw TCPBadOptionException{Option::MSS, "length != 4"};
      // unlikely
      if(!packet->isset(SYN))
        throw TCPBadOptionException{Option::MSS, "Non-SYN packet"};

      auto* opt_mss = (Option::opt_mss*)option;
      uint16_t mss = ntohs(opt_mss->mss);
      cb.SND.MSS = mss;
      debug2("<TCP::parse_options@Option:MSS> MSS: %u \n", mss);
      opt += option->length;
      break;
    }

    default:
      return;
    }
  }
}

void Connection::add_option(Option::Kind kind, Packet_ptr packet) {

  switch(kind) {

  case Option::MSS: {
    packet->add_tcp_option<Option::opt_mss>(host_.MSS());
    debug2("<TCP::Connection::add_option@Option::MSS> Packet: %s - MSS: %u\n",
           packet->to_string().c_str(), ntohs(*(uint16_t*)(packet->tcp_options()+2)));
    break;
  }
  default:
    break;
  }
}

void Connection::drop(Packet_ptr packet, std::string) {
  host_.drop(packet);
}


void Connection::default_on_connect(Connection_ptr) { }

void Connection::default_on_disconnect(Connection_ptr conn, Disconnect) {
  if(!conn->is_closing())
    conn->close();
}

void Connection::default_on_close() { }

void Connection::default_on_error(TCPException error) {
  (void)error
  debug("<Connection::@Error> TCPException: %s \n", error.what());
}

void Connection::default_on_packet_dropped(Packet_ptr p , std::string reason) {
  (void)p, (void)reason;
  debug2("<Connection::@PacketDropped> %s - %s", p->to_string().c_str(), reason.c_str());
}

void Connection::default_on_rtx_timeout(size_t n, double rto) {
  (void)n, (void)rto;
  debug2("<Connection::@RtxTimeout> Attempt#: %u RTO: %f", n, rto);
}



void Connection::default_on_cleanup(Connection_ptr) { }

void Connection::default_on_write(size_t) { }

void Connection::setup_congestion_control() {
  reno_init();
}

void Connection::reno_init() {
  reno_init_cwnd(3);
  reno_init_sshtresh();
}

void Connection::reno_init_cwnd(size_t segments) {
  cb.cwnd = segments*SMSS();
  debug2("<TCP::Connection::reno_init_cwnd> Cwnd initilized: %u\n", cb.cwnd);
}


void Connection::reno_increase_cwnd(uint16_t n) {
  cb.cwnd += std::min(n, SMSS());
}

void Connection::reno_deflate_cwnd(uint16_t n) {
  cb.cwnd -= (n >= SMSS()) ? n-SMSS() : n;
}

void Connection::reduce_ssthresh() {
  auto fs = flight_size();
  debug2("<Connection::reduce_ssthresh> FlightSize: %u\n", fs);

  auto two_seg = 2*(uint32_t)SMSS();

  if(limited_tx_)
    fs = (fs >= two_seg) ? fs - two_seg : 0;

  cb.ssthresh = std::max( (fs / 2), two_seg );
  debug2("<TCP::Connection::reduce_ssthresh> Slow start threshold reduced: %u\n",
    cb.ssthresh);
}

void Connection::fast_retransmit() {
  debug("<TCP::Connection::fast_retransmit> Fast retransmit initiated.\n");
  // reduce sshtresh
  reduce_ssthresh();
  // retransmit segment starting SND.UNA
  retransmit();
  // inflate congestion window with the 3 packets we got dup ack on.
  cb.cwnd = cb.ssthresh + 3*SMSS();
  fast_recovery = true;
}

void Connection::finish_fast_recovery() {
  reno_fpack_seen = false;
  fast_recovery = false;
  cb.cwnd = std::min(cb.ssthresh, std::max(flight_size(), (uint32_t)SMSS()) + SMSS());
  debug("<TCP::Connection::finish_fast_recovery> Finished Fast Recovery - Cwnd: %u\n", cb.cwnd);
}<|MERGE_RESOLUTION|>--- conflicted
+++ resolved
@@ -719,12 +719,7 @@
        MUST be re-initialized to 3 seconds when data transmission
        begins (i.e., after the three-way handshake completes).
 */
-<<<<<<< HEAD
 void Connection::rtx_timeout(Timers::id_t) {
-  rtx_timer.active = false;
-=======
-void Connection::rtx_timeout(uint32_t) {
->>>>>>> 50cd56d8
   debug("<TCP::Connection::RTX@timeout> %s Timed out (%f). FS: %u\n",
     to_string().c_str(), flight_size());
 
