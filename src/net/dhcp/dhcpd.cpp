// This file is a part of the IncludeOS unikernel - www.includeos.org
//
// Copyright 2016-2017 Oslo and Akershus University College of Applied Sciences
// and Alfred Bratterud
//
// Licensed under the Apache License, Version 2.0 (the "License");
// you may not use this file except in compliance with the License.
// You may obtain a copy of the License at
//
//     http://www.apache.org/licenses/LICENSE-2.0
//
// Unless required by applicable law or agreed to in writing, software
// distributed under the License is distributed on an "AS IS" BASIS,
// WITHOUT WARRANTIES OR CONDITIONS OF ANY KIND, either express or implied.
// See the License for the specific language governing permissions and
// limitations under the License.
#include <net/dhcp/dhcpd.hpp>
#include <rtc>

using namespace net;
using namespace dhcp;

DHCPD::DHCPD(UDP& udp, IP4::addr pool_start, IP4::addr pool_end,
  uint32_t lease, uint32_t max_lease, uint8_t pending)
: stack_{udp.stack()},
  socket_{udp.bind(DHCP_SERVER_PORT)},
  pool_start_{pool_start},
  pool_end_{pool_end},
  server_id_{stack_.ip_addr()},
  netmask_{stack_.netmask()},
  router_{stack_.gateway()},
  dns_{stack_.dns_addr()},
  lease_{lease}, max_lease_{max_lease}, pending_{pending}
{
  if (not valid_pool(pool_start, pool_end))
    throw DHCP_exception{"Invalid pool"};

  init_pool();
  listen();
}

bool DHCPD::record_exists(const Record::byte_seq& client_id) const noexcept {
  for (auto& rec : records_) {
    if (rec.client_id() == client_id)
      return true;
  }
  return false;
}

int DHCPD::get_record_idx(const Record::byte_seq& client_id) const noexcept {
  for (size_t i = 0; i < records_.size(); i++) {
    if (records_.at(i).client_id() == client_id)
      return i;
  }
  return -1;
}

int DHCPD::get_record_idx_from_ip(IP4::addr ip) const noexcept {
  for (size_t i = 0; i < records_.size(); i++) {
    if (records_.at(i).ip() == ip)
      return i;
  }
  return -1;
}

bool DHCPD::valid_pool(IP4::addr start, IP4::addr end) const {
  if (start > end or start == end or inc_addr(start) == end)
      return false;

  // Check if start and end are on the same subnet and on the same subnet as the server
  if (network_address(start) != network_address(end)
    or network_address(start) != network_address(server_id_)
    or network_address(end) != network_address(server_id_))
    return false;

  return true;
}

void DHCPD::init_pool() {
  IP4::addr start = pool_start_;
  while (start < pool_end_ and network_address(start) == network_address(server_id_)) {
    pool_.emplace(std::make_pair(start, Status::AVAILABLE));
    start = inc_addr(start);
  }
  // Including pool_end_ IP:
  pool_.emplace(std::make_pair(pool_end_, Status::AVAILABLE));
}

void DHCPD::update_pool(IP4::addr ip, Status new_status) {
  auto it = pool_.find(ip);
  if (it not_eq pool_.end())
    it->second = new_status;
}

void DHCPD::listen() {
  socket_.on_read([&] (IP4::addr, UDP::port_t port,
    const char* data, size_t len) {

    if (port == DHCP_CLIENT_PORT) {
      if (len < sizeof(Message))
        return;

      // Message
      const auto* msg = reinterpret_cast<const Message*>(data);
      // Find out what kind of DHCP message this is
      resolve(msg);
    }
  });
}

void DHCPD::resolve(const Message* msg) {
  if (UNLIKELY(msg->op not_eq static_cast<uint8_t>(op_code::BOOTREQUEST)
      or msg->hops not_eq 0))
  {
    debug("Invalid op\n");
    return;
  }

  if (UNLIKELY(msg->htype == 0 or msg->htype > static_cast<uint8_t>(htype::HFI))) {  // http://www.iana.org/assignments/arp-parameters/arp-parameters.xhtml
    debug("Invalid htype\n");
    return;
  }

  if (UNLIKELY(msg->yiaddr not_eq 0 or msg->siaddr not_eq 0 or msg->giaddr not_eq 0)) {
    debug("Invalid yiaddr, siaddr or giaddr\n");
    return;
  }

  if (not valid_options(msg)) {
    debug("Invalid options\n");
    return;
  }

  const auto cid = get_client_id(msg);
  if (cid.empty() or std::all_of(cid.begin(), cid.end(), [] (int i) { return i == 0; })) {
    debug("Invalid client id\n");
    return;
  }

  if (msg->magic[0] not_eq 99 or msg->magic[1] not_eq 130 or msg->magic[2] not_eq 83 or msg->magic[3] not_eq 99) {
    debug("Invalid magic\n");
    return;
  }

  const Message_reader reader{msg};
  const auto* msg_opt = reader.find_option<option::message>();

  if (UNLIKELY(msg_opt == nullptr)) {
    debug("No Message option\n");
    return;
  }

  int ridx;
  switch(msg_opt->type()) {

    case message_type::DISCOVER:

      debug("------------Discover------------\n");
      print(msg);

      offer(msg);
      break;
    case message_type::REQUEST:

      debug("-------------Request--------------\n");
      print(msg);

      handle_request(msg);
      break;
    case message_type::DECLINE:

      debug("-------------Decline--------------\n");
      print(msg);

      // A client has discovered that the suggested network address is already in use.
      // The server must mark the network address as not available and should notify the network admin
      // of a possible configuration problem - TODO
      ridx = get_record_idx(cid);
      // Erase record if exists because client hasn't got a valid IP
      if (ridx not_eq -1)
        records_.erase(records_.begin() + ridx);
      update_pool(get_requested_ip_in_opts(msg), Status::IN_USE);    // In use - possible config problem
      return;
    case message_type::RELEASE:

      debug("--------------Release--------------\n");
      print(msg);

      // Mark the network address as not allocated anymore
      // Should retain a record of the client's initialization parameters for possible reuse
      // in response to subsequent requests from the client
      ridx = get_record_idx_from_ip(msg->ciaddr);
      if (ridx not_eq -1)
        records_.erase(records_.begin() + ridx);
      update_pool(msg->ciaddr, Status::AVAILABLE);
      break;

      // Or: Keep config parameters (record) and set status to RELEASED f.ex. instead (but need to handle this -
      // when a new discover (DHCPDISCOVER after DHCPRELEASE) is received - look through records and find record
      // with client id)
      // if (ridx not_eq -1)
      //    records_.at(ridx).set_status(Status::RELEASED);
      // update_pool(msg->ciaddr, Status::RELEASED);

    case message_type::INFORM:

      debug("---------------Inform---------------\n");
      print(msg);

      inform_ack(msg);
      break;

    default:
      debug("---------------Unhandled------------\n")
      print(msg);

      break;
  }
}

void DHCPD::handle_request(const Message* msg) {
  // Client could be:
  // 1. Responding to a DHCPOFFER message from a server
  // 2. Verifying a previously allocated IP address
  // 3. Extending the lease on a particular network address

  const Message_reader reader{msg};

  // Checking server identifier
  const auto* opt = reader.find_option<option::server_identifier>();
  // Server identifier from client:
  if (opt != nullptr) {  // Then this is a response to a DHCPOFFER message
    IP4::addr sid = *(opt->addr<ip4::Addr>());

    if (sid not_eq server_id()) { // The client has not chosen this server

      debug("Client hasn't chosen this server - returning\n");

      int ridx = get_record_idx(get_client_id(msg));
      if (ridx != -1) {

        debug("Freeing up record\n");

        // Free up the IP address - the client has declined our offer
        update_pool(records_.at(ridx).ip(), Status::AVAILABLE);
        records_.erase(records_.begin() + ridx);
      }
      return;
    }

    // Server identifier == this server's ID

    debug("Client has chosen this server\n");

    int ridx = get_record_idx(get_client_id(msg));

    if (ridx not_eq -1) { // A record for this client already exists
      auto& record = records_.at(ridx);

      // If ciaddr is zero and requested IP address is filled in with the yiaddr value from the chosen DHCPOFFER:
      // Client state: SELECTING
      if (msg->ciaddr == IP4::addr{0} and get_requested_ip_in_opts(msg) == record.ip()) {
        // RECORD
        record.set_status(Status::IN_USE);
        // POOL
        update_pool(record.ip(), Status::IN_USE);
        // Send DHCPACK
        request_ack(msg);
        return;
      }

      debug("ciaddr not zero or not correct requested ip - sending nak\n");

      // Else ciaddr is not zero or record's ip is not the same as the requested ip in the request
      // TODO: nak() or silent return?
      nak(msg);
      return;
    }

    debug("No record of this client exists - sending nak\n");

    // Else a record with this client id doesn't exist
    // TODO: nak() or silent return?
    nak(msg);
    return;
  }

  debug("Verifying or extending lease\n");

  // Else server identifier is not filled in and this is not a response to a DHCPOFFER message, but
  // a request to verify or extend an existing lease
  verify_or_extend_lease(msg);
}

void DHCPD::verify_or_extend_lease(const Message* msg) {
  int ridx = get_record_idx(get_client_id(msg));

  if (ridx == -1) {
    // If the server has no record of this client, then it MUST remain silent and MAY
    // output a warning to the network administrator.
    return;
  }

  if (msg->ciaddr == IP4::addr{0}) {
    // Then the client is seeking to verify a previously allocated, cached configuration
    // Client state: INIT-REBOOT

    debug("Init-reboot\n");

    // 1. (Before or in the if statement) Check if on correct network
    // Server should send a DHCPNAK if the client is on the wrong network
    // If the server detects that the client is on the wrong net (i.e., the result of applying the local
    // subnet mask or remote subnet mask (if giaddr is not zero) to requested IP address value doesn't
    // match reality), then the server should send a DHCPNAK message to the client.
    // 2. (After or in the if statement) If client is on correct network: Check if the client's notion of IP is correct
    if ((not on_correct_network(msg)) or (get_requested_ip_in_opts(msg) not_eq records_.at(ridx).ip())) {

      debug("Client not on correct network\n");

      // Updating pool and erasing record
      update_pool(records_.at(ridx).ip(), Status::AVAILABLE);
      records_.erase(records_.begin() + ridx);
      nak(msg);
      return;
    }

    // Else everything is OK and we want to verify the client's configuration
    // Update pool and record too
    auto& record = records_.at(ridx);
    record.set_status(Status::IN_USE);
    record.set_lease_start(RTC::now());
    update_pool(record.ip(), Status::IN_USE);

    // Sending DHCPACK
    request_ack(msg);
    return;
  }

  if (get_requested_ip_in_opts(msg) == IP4::addr{0} and msg->ciaddr not_eq IP4::addr{0}) {
    // Client is in RENEWING state
    // The client is then completely configured and is trying to extend its lease.
    // This message will be unicast, so no relay agents will be involved in its transmission.
    // Because giaddr is therefore not filled in, the server will trust the value in ciaddr and
    // use it when replying to the client.
    // A client MAY choose to renew or extend its lease prior to T1. The server may choose not to extend
    // the lease (as a policy decision by the network administrator), but should return a DHCPACK
    // message regardless.

    // Same if the client is in REBINDING state so check the giaddr (gateway IP address) to find out if message
    // has been unicast to the server or not. If zero: Unicast. If non-zero: Broadcast.
    // REBINDING: The client is completely configured and is trying to extend its lease. This message MUST
    // be broadcast to the 0xffffffff IP broadcast address. The server should check ciaddr for correctness
    // before replying to the DHCPREQUEST

    // Table 4 page 33 in RFC 2131 - Fields in client message from client in different state

    debug("Renewing or rebinding state\n");

    // Extend the lease or not - should send a DHCPACK regardless
    // Update record and pool
    auto& record = records_.at(ridx);
    record.set_status(Status::IN_USE);
    record.set_lease_start(RTC::now());
    update_pool(record.ip(), Status::IN_USE);

    // Send DHCPACK
    request_ack(msg);
  }
}

void DHCPD::offer(const Message* msg) {
  // It may occur that the client doesn't get our offers and then we don't want to
  // exhaust our pool
  auto client_id = get_client_id(msg);
  int ridx = get_record_idx(client_id);
  if (ridx not_eq -1)
    return;

  // Search for available IP in pool
  auto it = std::find_if(pool_.begin(), pool_.end(), [](const auto& entry)->bool {
    return entry.second == Status::AVAILABLE;
  });

  if(UNLIKELY(it == pool_.end()))
  {
    debug("No more available IPs - clearing offered ips and sending nak\n");

    // Clear offered ips that have not been confirmed - Maybe use pending value instead
    clear_offered_ips();
    nak(msg);   // Record has not been added to the records_ vector so OK
    return;
  }

  const auto free_addr = it->first;
  debug("Found available IP: %s\n", free_addr.to_string().c_str());
  // mark the IP as offered
  it->second = Status::OFFERED;

  // If we want to offer this client an IP address: Create a RECORD
  Record record;
  // Keep client identifier (index into database)
  record.set_client_id(client_id);

  // Servers need not reserve the offered network address, although the protocol will work more efficiently if the server
  // avoids allocating the offered network address to another client.
  // When allocating a new address, servers should check that the offered network address is not already in use; e.g.
  // the server may probe the offered address with an ICMP Echo Request. Servers SHOULD be implemented so that
  // network admins MAY choose to disable probes of newly allocated addresses.

  // RECORD
  record.set_ip(free_addr);
  record.set_status(Status::OFFERED);
  record.set_lease_start(RTC::now());
  record.set_lease_duration(lease_);

  // OFFER
  // NOTE: It may be possible with some changes to use the incoming "msg" as buffer to avoid some extra copy
  // due to some of the fields are sent in return to the client
  char buffer[Message::size()];
  Message_writer offer{reinterpret_cast<Message*>(buffer), op_code::BOOTREPLY, message_type::OFFER};

  offer.set_hw_addr(htype::ETHER, sizeof(MAC::Addr)); // assume ethernet
  offer.set_xid(ntohl(msg->xid));
  //offer.set_ciaddr(IP4::addr{0});
  //offer.set_siaddr(IP4::addr{0});   // IP address of next bootstrap server
  // yiaddr - IP address offered to the client from the pool
  offer.set_yiaddr(free_addr);

  offer.set_flags(msg->flags);
  offer.set_giaddr(msg->giaddr);
  offer.set_chaddr(reinterpret_cast<const MAC::Addr*>(&msg->chaddr)); // assume ethernet

  offer.set_sname(msg->sname);  // Server host name or options - MAY
  offer.set_file(msg->file);    // Client boot file name or options - MAY

  // DHCPOFFER Options:
  // Requested IP address                                         MUST NOT
  // IP address lease time                                        MUST
  // Use file/sname fields                                        MAY
  // DHCP message type                                            DHCPOFFER
  // Parameter request list (DHO_DHCP_PARAMETER_REQUEST_LIST)     MUST NOT
  // Message (DHO_DHCP_MESSAGE)                                   SHOULD
  // Client identifier                                            MUST NOT - note RFC 6842
  // Vendor class identifier                                      MAY
  // Server identifier                                            MUST
  // Maximum message size                                         MUST NOT
  // All others                                                   MAY

  // SERVER_IDENTIFIER (the server's network address(es))
  offer.add_option<option::server_identifier>(&server_id_);

  // SUBNET_MASK
  offer.add_option<option::subnet_mask>(&netmask_);

  // ROUTERS
  offer.add_option<option::routers>(&router_);

  // LEASE_TIME
  offer.add_option<option::lease_time>(lease_);

  // MESSAGE (SHOULD)
  // No error message (only in DHCPNAK)
  //offer.add_option<option::message>(message_type::NO_ERROR);
  //offer_opts = conv_option(offer->options, 27);      // 27 bytes filled in prior
  //offer_opts->code = DHO_DHCP_MESSAGE;
  //offer_opts->length = 1;
  //offer_opts->val[0] = 0;

  // TIME_OFFSET
  offer.add_option<option::time_offset>(0);

  // DOMAIN_NAME_SERVERS
  offer.add_option<option::domain_name_servers>(&dns_);

  // BROADCAST_ADDRESS
  auto bcast = broadcast_address();
  offer.add_option<option::broadcast_address>(&bcast);

  // END
  offer.end();

  // RECORD
  add_record(record);

  debug("Sending offer\n");

  // If the giaddr field in a DHCP message from a client is non-zero, the server sends any return
  // messages to the DHCP server port on the BOOTP relay agent whose address appears in giaddr
  if (msg->giaddr != IP4::addr{0}) {
    socket_.sendto(msg->giaddr, DHCP_SERVER_PORT, buffer, sizeof(buffer));
    return;
  }
  // If the giaddr field is zero and the ciaddr field is non-zero, then the server unicasts
  // DHCPOFFER and DHCPACK messages to the address in ciaddr
  if (msg->ciaddr != IP4::addr{0}) {
    socket_.sendto(msg->ciaddr, DHCP_CLIENT_PORT, buffer, sizeof(buffer));
    return;
  }
  // If giaddr is zero and ciaddr is zero, and the broadcast bit (leftmost bit in flags field) is set,
  // then the server broadcasts DHCPOFFER and DHCPACK messsages to 0xffffffff
  if (ntohs(msg->flags) & static_cast<uint16_t>(flag::BOOTP_BROADCAST)) {
    socket_.bcast(server_id_, DHCP_CLIENT_PORT, buffer, sizeof(buffer));
    return;
  }
  // If the broadcast bit is not set and giaddr is zero and ciaddr is zero, then the server unicasts
  // DHCPOFFER and DHCPACK messages to the client's hardware address and yiaddr address
  socket_.sendto(msg->yiaddr, DHCP_CLIENT_PORT, buffer, sizeof(buffer));
  // TODO: Send the message to the client's hardware address:
  // socket_.sendto(, DHCP_CLIENT_PORT, packet, PACKET_SIZE);
}

void DHCPD::inform_ack(const Message* msg) {
  // The client has obtained a network address through some other means (e.g., manual configuration)
  // and may use a DHCPINFORM request message to obtain other local configuration parameters.
  // Servers receiving a DHCPINFORM message construct a DHCPACK message with any local configuration
  // parameters appropriate for the client without:
  // - allocating a new address
  // - checking for an existing binding
  // - filling in yiaddr
  // - including lease time parameters
  // The servers should unicast the DHCPACK reply to the address given in the ciaddr field of the
  // DHCPINFORM message.

  // The server should check the network address in the DHCPINFORM message for consistency, but must not
  // check for an existing lease. The server forms a DHCPACK message containing the configuration parameters
  // for the requesting client and sends the DHCPACK message directly to the client.

  char buffer[Message::size()];
  Message_writer ack{reinterpret_cast<Message*>(buffer), op_code::BOOTREPLY, message_type::ACK};

  ack.set_hw_addr(htype::ETHER, sizeof(MAC::Addr)); // assume ethernet
  ack.set_xid(ntohl(msg->xid));
  ack.set_ciaddr(msg->ciaddr); // or 0
  ack.set_giaddr(msg->giaddr);
  ack.set_flags(msg->flags);
  ack.set_chaddr(reinterpret_cast<const MAC::Addr*>(&msg->chaddr)); // assume ethernet
  ack.set_sname(msg->sname);  // Server host name or options - MAY
  ack.set_file(msg->file);    // Client boot file name or options - MAY

  debug("Sending inform ack\n");

  // TODO Add options requested by the client

  // Send the DHCPACK - Unicast to DHCPINFORM message's ciaddr field
  socket_.sendto(msg->ciaddr, DHCP_CLIENT_PORT, buffer, sizeof(buffer));
}

void DHCPD::request_ack(const Message* msg) {
  // If the client included a list of requested parameters in a DHCPDISCOVER message, it MUST
  // include that list in all subsequent messages.

  // Any configuration parameters in the DHCPACK message SHOULD NOT conflict with those in the earlier
  // DHCPOFFER message to which the client is responding.
  // DHCPACK: Server to client with configuration parameters, including committed network address

  // Table 3 RFC 2131 DHCPACK

  char buffer[Message::size()];
  Message_writer ack{reinterpret_cast<Message*>(buffer), op_code::BOOTREPLY, message_type::ACK};

  ack.set_hw_addr(htype::ETHER, sizeof(MAC::Addr)); // assume ethernet
  ack.set_xid(ntohl(msg->xid));

  int ridx = get_record_idx(get_client_id(msg));
  ack.set_yiaddr((ridx not_eq -1) ? records_.at(ridx).ip() : 0); // TODO: else what?     // IP address assigned to client
  ack.set_ciaddr(msg->ciaddr); // or 0
  ack.set_giaddr(msg->giaddr);

  ack.set_flags(msg->flags);
  ack.set_chaddr(reinterpret_cast<const MAC::Addr*>(&msg->chaddr)); // assume ethernet
  ack.set_sname(msg->sname);  // Server host name or options - MAY
  ack.set_file(msg->file);    // Client boot file name or options - MAY

  // LEASE_TIME (MUST)
  ack.add_option<option::lease_time>(lease_);

  // SERVER_IDENTIFIER (the server's network address(es))
  ack.add_option<option::server_identifier>(&server_id_);

  // MESSAGE (SHOULD)
  // No error message (only in DHCPNAK)
  //ack.add_option<option::message>(message_type::NO_ERROR);
  //ack_opts = conv_option(ack->options, 15);    // 15 bytes filled in prior
  //ack_opts->code = DHO_DHCP_MESSAGE;
  //ack_opts->length = 1;
  //ack_opts->val[0] = 0;

  // END
  ack.end();

  debug("Sending request ack\n");

  // If the giaddr field in a DHCP message from a client is non-zero, the server sends any return
  // messages to the DHCP server port on the BOOTP relay agent whose address appears in giaddr
  if (msg->giaddr != IP4::addr{0}) {
    socket_.sendto(msg->giaddr, DHCP_SERVER_PORT, buffer, sizeof(buffer));
    return;
  }
  // If the giaddr field is zero and the ciaddr field is non-zero, then the server unicasts
  // DHCPOFFER and DHCPACK messages to the address in ciaddr
  if (msg->ciaddr != IP4::addr{0}) {
    socket_.sendto(msg->ciaddr, DHCP_CLIENT_PORT, buffer, sizeof(buffer));
    return;
  }
  // If giaddr is zero and ciaddr is zero, and the broadcast bit (leftmost bit in flags field) is set,
  // then the server broadcasts DHCPOFFER and DHCPACK messsages to 0xffffffff
<<<<<<< HEAD
  std::bitset<8> bits(msg->flags);
  if (bits[7] == 1) {
    socket_.bcast(server_id_, DHCP_CLIENT_PORT, buffer, sizeof(buffer));
=======
  if (msg->flags & BOOTP_BROADCAST) {
    socket_.bcast(server_id_, DHCP_CLIENT_PORT, packet, PACKET_SIZE);
>>>>>>> 82145aab
    return;
  }
  // If the broadcast bit is not set and giaddr is zero and ciaddr is zero, then the server unicasts
  // DHCPOFFER and DHCPACK messages to the client's hardware address and yiaddr address
  socket_.sendto(msg->yiaddr, DHCP_CLIENT_PORT, buffer, sizeof(buffer));
  // TODO: Send the message to the client's hardware address:
  // socket_.sendto(, DHCP_CLIENT_PORT, packet, PACKET_SIZE);
}

void DHCPD::nak(const Message* msg) {
  // DHCPNAK: Server to client indicating client’s notion of network address is incorrect (e.g., client
  // has moved to new subnet) or client’s lease has expired

  // NAK
  char buffer[Message::size()];
  Message_writer nak{reinterpret_cast<Message*>(buffer), op_code::BOOTREPLY, message_type::NAK};

  nak.set_hw_addr(htype::ETHER, sizeof(MAC::Addr)); // assume ethernet
  nak.set_xid(ntohl(msg->xid));

  nak.set_giaddr(msg->giaddr);

  nak.set_flags(msg->flags);
  nak.set_chaddr(reinterpret_cast<const MAC::Addr*>(&msg->chaddr)); // assume ethernet

  // MESSAGE (SHOULD)
  //nak_opts = conv_option(nak->options, 3);   // 3 bytes filled in prior
  //nak_opts->code = DHO_DHCP_MESSAGE;
  // TODO Fill in error message instead of 0
  //nak_opts->length = 1;
  //nak_opts->val[0] = 0;

  // SERVER_IDENTIFIER
  nak.add_option<option::server_identifier>(&server_id_);

  // END
  nak.end();

  debug("Sending NAK\n");

  // Send the DHCPNAK - Broadcast
  socket_.bcast(server_id_, DHCP_CLIENT_PORT, buffer, sizeof(buffer));
}

bool DHCPD::valid_options(const Message* msg) const {
  const Message_reader reader{msg};
  int num_bytes = 0; // this may be unecessary due to the limit in message reader
  int num_options = reader.parse_options([&num_bytes] (const auto* opt) {
    num_bytes += opt->size();
  });

  return (num_bytes <= Message::LIMIT and num_options <= MAX_NUM_OPTIONS);
}

Record::byte_seq DHCPD::get_client_id(const Message* msg) const {
  const Message_reader reader{msg};

  const auto* opt = reader.find_option<option::client_identifier>();

  // client id if found
  if(opt != nullptr)
    return {opt->val, opt->val + opt->length};
  // else use client hardware address
  else
    return {msg->chaddr.begin(), msg->chaddr.end()};
}

IP4::addr DHCPD::get_requested_ip_in_opts(const Message* msg) const {
  Message_reader reader{msg};
  const auto* opt = reader.find_option<option::req_addr>();
  return (opt != nullptr) ? *(opt->addr<ip4::Addr>()) : 0;
}

IP4::addr DHCPD::get_remote_netmask(const Message* msg) const {
  Message_reader reader{msg};
  const auto* opt = reader.find_option<option::subnet_mask>();
  return (opt != nullptr) ? *(opt->addr<ip4::Addr>()) : 0;
}

bool DHCPD::on_correct_network(const Message* msg) const {
  // The client is on the wrong network if the result of applying the local subnet mask or remote subnet
  // mask (if giaddr is not zero) to requested IP address option value doesn't match reality

  const auto subnet = (msg->giaddr == 0) ? netmask_ : get_remote_netmask(msg);

  // Check if remote subnet mask from client exists
  if(UNLIKELY(subnet == 0))
    return false;

  const auto requested_ip = get_requested_ip_in_opts(msg);

  // Check if requested ip is valid
  if(UNLIKELY(requested_ip == 0))
    return false;

  // Check if requested IP is on the same subnet as the server
  if (network_address(requested_ip) == network_address(server_id_))
    return true;

  return false;
}

void DHCPD::clear_offered_ip(IP4::addr ip) {
  int ridx = get_record_idx_from_ip(ip);
  if (ridx not_eq -1)
    records_.erase(records_.begin() + ridx);
  update_pool(ip, Status::AVAILABLE);
}

void DHCPD::clear_offered_ips() {
  // looping through pool
  for (auto& entry : pool_) {
    if (entry.second == Status::OFFERED)
      entry.second = Status::AVAILABLE;
  }

  // and records
  for (size_t i = 0; i < records_.size(); i++) {
    if (records_.at(i).status() == Status::OFFERED) {
      // Update pool
      // update_pool(records_.at(i).ip(), Status::AVAILABLE);
      // And erase record
      records_.erase(records_.begin() + i);
    }
  }
}

void DHCPD::print(const Message* msg) const
{
  debug("Printing:\n");

  debug("OP: %u\n", msg->op);
  debug("HTYPE: %u\n", msg->htype);
  debug("HLEN: %u\n", msg->hlen);
  debug("HOPS: %u\n", msg->hops);
  debug("XID: %u\n", msg->xid);
  debug("SECS: %u\n", msg->secs);
  debug("FLAGS: %u\n", msg->flags);
  debug("CIADDR (IP4::addr): %s\n", msg->ciaddr.to_string().c_str());
  debug("YIADDR (IP4::addr): %s\n", msg->yiaddr.to_string().c_str());
  debug("SIADDR (IP4::addr): %s\n", msg->siaddr.to_string().c_str());
  debug("GIADDR (IP4::addr): %s\n", msg->giaddr.to_string().c_str());

  debug("\nCHADDR:\n");
  for (int i = 0; i < Message::CHADDR_LEN; i++)
    debug("%u ", msg->chaddr[i]);
  debug("\n");

  debug("\nSNAME:\n");
  for (int i = 0; i < Message::SNAME_LEN; i++)
    debug("%u ", msg->sname[i]);
  debug("\n");

  debug("\nFILE:\n");
  for (int i = 0; i < Message::FILE_LEN; i++)
    debug("%u ", msg->file[i]);
  debug("\n");

  debug("\nMAGIC:\n");
  for (int i = 0; i < 4; i++)
    debug("%u ", msg->magic[i]);
  debug("\n");

  // Opts
  const Message_reader reader{msg};
  reader.parse_options([](const auto* opt) {
    debug("\nOptions->code: %d\n", opt->code);
    debug("\nOptions->length: %d\n", opt->length);

    debug("\nOptions->val: ");
    for (size_t i = 0; i < opt->length; i++)
      debug("%d ", opt->val[i]);
    debug("\n");
  });
}<|MERGE_RESOLUTION|>--- conflicted
+++ resolved
@@ -604,14 +604,8 @@
   }
   // If giaddr is zero and ciaddr is zero, and the broadcast bit (leftmost bit in flags field) is set,
   // then the server broadcasts DHCPOFFER and DHCPACK messsages to 0xffffffff
-<<<<<<< HEAD
-  std::bitset<8> bits(msg->flags);
-  if (bits[7] == 1) {
+  if (ntohs(msg->flags) & static_cast<uint16_t>(flag::BOOTP_BROADCAST)) {
     socket_.bcast(server_id_, DHCP_CLIENT_PORT, buffer, sizeof(buffer));
-=======
-  if (msg->flags & BOOTP_BROADCAST) {
-    socket_.bcast(server_id_, DHCP_CLIENT_PORT, packet, PACKET_SIZE);
->>>>>>> 82145aab
     return;
   }
   // If the broadcast bit is not set and giaddr is zero and ciaddr is zero, then the server unicasts
