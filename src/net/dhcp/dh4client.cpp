--- conflicted
+++ resolved
@@ -140,13 +140,8 @@
       if (port == DHCP_SERVER_PORT)
       {
         // we have got a DHCP Offer
-<<<<<<< HEAD
-        debug("Received possible DHCP OFFER from %s:%d\n",
-              addr.str().c_str(), DHCP_SERVER_PORT);
-=======
         MYINFO("Received possible DHCP OFFER from %s",
                addr.str().c_str());
->>>>>>> 95c6d0d4
         this->offer(socket, data, len);
       }
     });
@@ -345,15 +340,14 @@
     // ignore message when DHCP message type is missing
     else return;
 
-    if (console_spam)
-    {
-      MYINFO("Server acknowledged our request!");
-      MYINFO("IP ADDRESS: \t%s", this->ipaddr.str().c_str());
-      MYINFO("SUBNET MASK: \t%s", this->netmask.str().c_str());
-      MYINFO("LEASE TIME: \t%u mins", this->lease_time / 60);
-      MYINFO("GATEWAY: \t%s", this->router.str().c_str());
-      MYINFO("DNS SERVER: \t%s", this->dns_server.str().c_str());
-    }
+    debug("Server acknowledged our request!");
+    debug("IP ADDRESS: \t%s", this->ipaddr.str().c_str());
+    debug("SUBNET MASK: \t%s", this->netmask.str().c_str());
+    debug("LEASE TIME: \t%u mins", this->lease_time / 60);
+    debug("GATEWAY: \t%s", this->router.str().c_str());
+    debug("DNS SERVER: \t%s", this->dns_server.str().c_str());
+
+    MYINFO("DHCP configuration succeeded");
 
     // configure our network stack
     stack.network_config(this->ipaddr, this->netmask,
