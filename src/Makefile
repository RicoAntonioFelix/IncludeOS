--- conflicted
+++ resolved
@@ -86,11 +86,7 @@
 		fs/disk.o fs/filesystem.o fs/mbr.o fs/path.o \
 		fs/ext4.o fs/fat.o fs/fat_async.o fs/fat_sync.o fs/memdisk.o \
 		posix/fd.o posix/tcp_fd.o posix/udp_fd.o posix/unistd.o posix/fcntl.o \
-<<<<<<< HEAD
-		posix/sys/socket.o posix/sys/mman.o posix/arpa/inet.o \
-=======
 		posix/sys/socket.o posix/sys/select.o posix/sys/mman.o posix/arpa/inet.o \
->>>>>>> d6618b84
 		posix/ucontext.o posix/ucontext_asm.o \
 		posix/sys/syslog.o util/syslogd.o posix/sys/utsname.o
 		#../mod/fiber/src/barrier.o ../mod/fiber/src/context.o ../mod/fiber/src/condition_variable.o \
