#################################################
#              IncludeOS makefile               #
#################################################

ifndef INCLUDEOS_INSTALL
	INCLUDEOS_INSTALL=$(HOME)/IncludeOS_install
	#$(error IncludeOS installation folder not set!)
endif
# shorter name
INSTALL = $(INCLUDEOS_INSTALL)


# External Libraries
###################################################
LIBC_OBJ = $(INSTALL)/newlib/libc.a
LIBG_OBJ = $(INSTALL)/newlib/libg.a
LIBM_OBJ = $(INSTALL)/newlib/libm.a 

LIBGCC = $(INSTALL)/libgcc/libgcc.a
LIBCXX = $(INSTALL)/libcxx/libc++.a libc++abi.a


INC_NEWLIB=$(INSTALL)/newlib/include

DEBUG_OPTS = -ggdb3

# Compiler/Linker
###################################################
CC  = clang-3.6
CPP = clang++-3.6
# Set defaults if not defined
ifndef LD_INC
	LD_INC = ld
endif
ifndef AR_INC
	AR_INC = ar
endif

# Compiler options
CCOPTS = -target i686-elf -v
CPPOPTS = -target i686-elf

INCLUDES =  -I../api/sys -I$(INSTALL)/libcxx/include  -I$(INC_NEWLIB)  -Iinclude -I../api #
CINCLUDES =  -I../api/sys -I$(INC_NEWLIB) -Iinclude -I../api  #

# stackrealign is needed to guarantee 16-byte stack alignment for SSE
# the compiler seems to be really dumb in this regard, creating a misaligned stack left and right
CAPABS_COMMON = -msse3 -mstackrealign
CAPABS = $(CAPABS_COMMON) -O2 -DNO_DEBUG=1

WARNS   = -Wall -Wextra #-pedantic
CCOPTS	+= $(CAPABS) $(WARNS) -c -m32 -fno-stack-protector -fno-builtin -march=i686 $(CINCLUDES) 
CPPOPTS += $(CAPABS) $(WARNS) -c -m32 -std=c++14 -fno-stack-protector $(INCLUDES) -D_LIBCPP_HAS_NO_THREADS=1 -DOS_VERSION="\"$(shell git describe --dirty)\"" 

LDOPTS = -nostdlib -melf_i386 -N --eh-frame-hdr --script=linker.ld #-flto 

# Objects
###################################################
CXXABI     = $(shell find ./crt/cxxabi -type f -name "*.cpp")
CXXABI_OBJ = $(CXXABI:.cpp=.o)

OS_OBJECTS = kernel/kernel_start.o kernel/syscalls.o kernel/vga.o \
		kernel/interrupts.o kernel/os.o kernel/cpuid.o \
		kernel/irq_manager.o kernel/pci_manager.o \
		crt/c_abi.o crt/string.o crt/quick_exit.o crt/cxx_abi.o  crt/mman.o \
		util/memstream.o \
		hw/pit.o hw/pic.o hw/pci_device.o hw/cpu_freq_sampling.o \
		virtio/virtio.o virtio/virtionet.o virtio/virtio_blk.o virtio/virtio_queue.o \
		net/ethernet.o net/inet_common.o net/arp.o net/ip4.o \
<<<<<<< HEAD
		net/tcp.o net/tcp_connection.o net/tcp_connection_states.o net/icmp.o net/ip4/udp.o net/ip4/udp_socket.o \
=======
		net/tcp.o net/tcp_socket.o net/ip4/icmpv4.o net/ip4/udp.o net/ip4/udp_socket.o \
>>>>>>> 2a39b817
		net/dns/dns.o net/dns/client.o net/dhcp/dh4client.o \
		net/ip6/ip6.o net/ip6/icmp6.o net/ip6/udp6.o net/ip6/ndp.o \
		net/packet.o net/buffer_store.o \
		fs/filesystem.o fs/mbr.o fs/vbr.o fs/path.o \
		fs/ext4.o fs/fat.o fs/memdisk.o

CRTI_OBJ = crt/crti.o
CRTN_OBJ = crt/crtn.o

# Header dependencies (rebuild if header changed)
###################################################
OS_DEPS = $(OS_OBJECTS:.o=.d)


# Complete OS build
###################################################
# A complete build includes:
# - a bootloader
# - an OS library for the service to link against

all: bootloader libc++abi.a os.a 
	@echo "\n>>> Built OS-library. Install to '"$(INSTALL)"' using 'make install'"

#stripped: LDOPTS += -s #strip all
stripped: CAPABS += -Oz
stripped: all test

# The same, but with debugging symbols (OBS: Dramatically increases binary size)
debug: CCOPTS  += $(DEBUG_OPTS)
debug: CPPOPTS += $(DEBUG_OPTS)
debug: OBJ_LIST += $(LIBG_OBJ)
debug: CAPABS += -O0 -UNO_DEBUG
debug: all test

silent: CPPOPTS += -DNO_INFO=1
silent: all test

# Test service
###################################################
LIBS_OBJ = os.a $(LIBCXX) os.a $(LIBC_OBJ) $(LIBM_OBJ) $(LIBGCC)


CRTBEGIN_OBJ = $(CRTI_OBJ) $(INSTALL)/crt/crtbegin.o
CRTEND_OBJ   = $(INSTALL)/crt/crtend.o $(CRTN_OBJ)

TEST_OBJ = debug/test_service.o util/service_name.o

test_service: CPPOPTS += -DSERVICE_NAME="\"Test Service\""
test_service: $(TEST_OBJ) $(CRTI_OBJ) $(CRTN_OBJ)
	@echo "\n>> Linking test service"
	$(LD_INC) -v $(LDOPTS) $(CRTBEGIN_OBJ) $(TEST_OBJ) $(LIBS_OBJ) $(CRTEND_OBJ) -o debug/$@

test_ipv6: CPPOPTS += -DSERVICE_NAME="\"IPv6 Test Service\""
test_ipv6: debug/test_ipv6.o $(CRTI_OBJ) $(CRTN_OBJ)
	@echo "\n>> Linking test IPv6 service"
	$(LD_INC) -v $(LDOPTS) $(CRTBEGIN_OBJ) debug/test_ipv6.o $(LIBS_OBJ) $(CRTEND_OBJ) -o debug/$@

test_disk: CPPOPTS += -DSERVICE_NAME="\"Virtio-disk Test\""
test_disk: debug/test_disk.o $(CRTI_OBJ) $(CRTN_OBJ) memdisk
	@echo "\n>> Linking test VirtioBlk service"
	$(LD_INC) -v $(LDOPTS) $(CRTBEGIN_OBJ) debug/test_disk.o $(LIBS_OBJ) $(CRTEND_OBJ) memdisk.o -o debug/$@

test: test_service

# OS libraries
###################################################
# OS
libc++abi.a: $(CXXABI_OBJ)
	$(AR_INC) rcs $@ $(CXXABI_OBJ)

os.a: $(OS_OBJECTS)
	@echo "\n>> Building the OS library"
	$(AR_INC) rcs $@ $(OS_OBJECTS)

install: $(CRTI_OBJ) $(CRTN_OBJ)
	@echo "\n>> Installing..."
	cp bootloader $(INSTALL)
	cp os.a $(INSTALL)
	cp libc++abi.a $(INSTALL)/libcxx
	cp crt/crti.o $(INSTALL)/crt
	cp crt/crtn.o $(INSTALL)/crt
	cp -r ../api $(INSTALL)/
	cp linker.ld $(INSTALL)/
	cp util/service_name.cpp $(INSTALL)
	@echo "\nDone!"

# Makefile recipes
###################################################
%.o: %.c
	$(CC) -MMD $(CCOPTS) -o $@ $< 

%.o: %.cpp 
	@echo "\n"
	$(CPP) -MMD $(CPPOPTS) -o $@ $< 

# AS-assembled object files
%.o: %.s
	@echo "\n"
	$(CPP) $(CPPOPTS) -x assembler-with-cpp $< -o $@

# Bootloader
###################################################
bootloader: boot/bootloader.asm boot/disk_read_lba.asm
	@echo "\n>> Assembling bootloader"
	nasm -f bin -o bootloader $<

# Disk image as a section
###################################################
memdisk: memdisk.asm
	@echo "\n>> Assembling memdisk"
	nasm -f elf -o memdisk.o $<

# Etags
###################################################
etags:
	@echo "\n>> Updating emacs tags "
	- find ../ -name "*.[hc]pp" | grep -v ".*\#.*" | etags -


# Cleanup
###################################################
clean_tests:
	$(RM) debug/*.o debug/*.d debug/*.img debug/test_service debug/test_ipv6

clean: clean_tests
	$(RM) $(OS_OBJECTS) $(CXXABI_OBJ) $(OS_DEPS)
	$(RM) os.a
	$(RM) libc++abi.a
	$(RM) bootloader memdisk.o

-include $(OS_DEPS)<|MERGE_RESOLUTION|>--- conflicted
+++ resolved
@@ -67,11 +67,8 @@
 		hw/pit.o hw/pic.o hw/pci_device.o hw/cpu_freq_sampling.o \
 		virtio/virtio.o virtio/virtionet.o virtio/virtio_blk.o virtio/virtio_queue.o \
 		net/ethernet.o net/inet_common.o net/arp.o net/ip4.o \
-<<<<<<< HEAD
-		net/tcp.o net/tcp_connection.o net/tcp_connection_states.o net/icmp.o net/ip4/udp.o net/ip4/udp_socket.o \
-=======
-		net/tcp.o net/tcp_socket.o net/ip4/icmpv4.o net/ip4/udp.o net/ip4/udp_socket.o \
->>>>>>> 2a39b817
+		net/tcp.o net/tcp_connection.o net/tcp_connection_states.o \
+		net/ip4/icmpv4.o net/ip4/udp.o net/ip4/udp_socket.o \
 		net/dns/dns.o net/dns/client.o net/dhcp/dh4client.o \
 		net/ip6/ip6.o net/ip6/icmp6.o net/ip6/udp6.o net/ip6/ndp.o \
 		net/packet.o net/buffer_store.o \
