--- conflicted
+++ resolved
@@ -26,14 +26,9 @@
 stripped: CAPABS = -msse3 -Os
 
 WARNS   = -Wall -Wextra #-pedantic
-<<<<<<< HEAD
-
-CCOPTS	= $(CAPABS) $(WARNS) -c -m32 -fno-stack-protector -fno-builtin -march=i686 $(INCLUDES) -lgcc
-CPPOPTS = $(CAPABS) $(WARNS) -c -m32 -std=c++11 -fno-stack-protector  $(INCLUDES) #-ffreestanding -nostdlib -fno-builtin
-=======
 CCOPTS	= $(CAPABS) $(WARNS) -c -m32 -fno-stack-protector -fno-builtin -march=i686 $(INCLUDES)
 CPPOPTS = $(CAPABS) $(WARNS) -c -m32 -std=c++11 -fno-stack-protector $(INCLUDES)
->>>>>>> afbc97c5
+
 
 LDOPTS =  -nostdlib -melf_i386 -N --eh-frame-hdr --script=linker.ld
 
@@ -91,28 +86,23 @@
 LIBCPP = $(OS)/lib/libc++.a libc++abi.a 
 LIBS_OBJ = os.a $(LIBCPP) $(LIBC_OBJ) $(LIBM_OBJ) $(LIBGCC)
 
-<<<<<<< HEAD
+
 test_service.o: test_service.cpp
 	@echo "\n>> Building test service"
 	$(CPP) -MMD $(CPPOPTS) -o $@ $< 
-=======
+
 CRTI_OBJ     = $(OS)/crt/crti.o
 CRTBEGIN_OBJ = $(OS)/crt/crtbegin.o
 CRTEND_OBJ   = $(OS)/crt/crtend.o
 CRTN_OBJ     = $(OS)/crt/crtn.o
->>>>>>> afbc97c5
+
 
 test_service.o: test_service.cpp
 	$(CPP) -v -MMD $(CPPOPTS) $(DEBUG_OPTS) -o $@ $<
 
-<<<<<<< HEAD
-test:  crti.o crtn.o test_service.o
+test: debug test_service.o $(CRTI_OBJ) $(CRTN_OBJ)
 	@echo "\n>> Linking test service"
-	$(LD) $(LDOPTS) $(CRTBEGIN) crti.o test_service.o $(LIBS_OBJ) $(CRTEND) crtn.o -o test_service
-=======
-test: debug test_service.o $(CRTI_OBJ) $(CRTN_OBJ)
 	$(LD) -v $(LDOPTS) $(CRTI_OBJ) $(CRTBEGIN_OBJ) test_service.o $(LIBS_OBJ) $(CRTEND_OBJ) $(CRTN_OBJ) -o test_service
->>>>>>> afbc97c5
 
 # OS libraries
 ###################################################
