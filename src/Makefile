--- conflicted
+++ resolved
@@ -67,11 +67,7 @@
 		kernel/vga.o util/memstream.o util/async.o \
 		crt/c_abi.o crt/string.o crt/quick_exit.o crt/cxx_abi.o  crt/mman.o \
 		hw/ide.o hw/pit.o hw/pic.o hw/pci_device.o hw/cpu_freq_sampling.o \
-<<<<<<< HEAD
-		hw/serial.o hw/apic.o hw/apic_asm.o hw/acpi.o \
-=======
-		hw/serial.o hw/apic.o hw/apic_asm.o hw/cmos.o\
->>>>>>> 6ce5b09c
+		hw/serial.o hw/apic.o hw/apic_asm.o hw/acpi.o hw/cmos.o \
 		virtio/virtio.o virtio/virtio_queue.o virtio/virtionet.o \
 		net/ethernet.o net/inet_common.o net/ip4/arp.o net/ip4/ip4.o \
 		net/tcp.o net/tcp_connection.o net/tcp_connection_states.o \
