--- conflicted
+++ resolved
@@ -45,7 +45,7 @@
 
 # stackrealign is needed to guarantee 16-byte stack alignment for SSE
 # the compiler seems to be really dumb in this regard, creating a misaligned stack left and right
-CAPABS_COMMON = -mrdrnd -msse3 -mstackrealign
+CAPABS_COMMON = -msse3 -mstackrealign
 CAPABS = $(CAPABS_COMMON) -O2 -DNO_DEBUG=1
 
 WARNS   = -Wall -Wextra #-pedantic
@@ -60,7 +60,7 @@
 CXXABI_OBJ = $(CXXABI:.cpp=.o)
 
 OS_OBJECTS = kernel/kernel_start.o kernel/syscalls.o kernel/vga.o \
-		kernel/interrupts.o kernel/os.o kernel/cpuid.o kernel/rdrand.o \
+		kernel/interrupts.o kernel/os.o kernel/cpuid.o \
 		kernel/irq_manager.o kernel/pci_manager.o \
 		crt/c_abi.o crt/string.o crt/quick_exit.o crt/cxx_abi.o util/memstream.o \
 		hw/pit.o hw/pic.o hw/pci_device.o hw/cpu_freq_sampling.o \
@@ -117,16 +117,13 @@
 
 test_ipv6: CPPOPTS += -DSERVICE_NAME="\"IPv6 Test Service\""
 test_ipv6: debug/test_ipv6.o $(CRTI_OBJ) $(CRTN_OBJ)
-<<<<<<< HEAD
-	$(LD) -v $(LDOPTS) $(CRTI_OBJ) $(CRTBEGIN_OBJ) debug/test_ipv6.o $(LIBS_OBJ) $(CRTEND_OBJ) $(CRTN_OBJ) -o debug/$@
+	@echo "\n>> Linking test IPv6 service"
+	$(LD_INC) -v $(LDOPTS) $(CRTBEGIN_OBJ) debug/test_ipv6.o $(LIBS_OBJ) $(CRTEND_OBJ) -o debug/$@
 
 test_disk: CPPOPTS += -DSERVICE_NAME="\"Virtio-disk Test\""
 test_disk: debug/test_disk.o $(CRTI_OBJ) $(CRTN_OBJ)
-	$(LD) -v $(LDOPTS) $(CRTI_OBJ) $(CRTBEGIN_OBJ) debug/test_disk.o $(LIBS_OBJ) $(CRTEND_OBJ) $(CRTN_OBJ) -o debug/$@
-=======
-	@echo "\n>> Linking test IPv6 service"
-	$(LD_INC) -v $(LDOPTS) $(CRTBEGIN_OBJ) debug/test_ipv6.o $(LIBS_OBJ) $(CRTEND_OBJ) -o debug/$@
->>>>>>> cecc485a
+	@echo "\n>> Linking test VirtioBlk service"
+	$(LD_INC) -v $(LDOPTS) $(CRTBEGIN_OBJ) debug/test_disk.o $(LIBS_OBJ) $(CRTEND_OBJ) -o debug/$@
 
 test: test_service
 
