--- conflicted
+++ resolved
@@ -73,11 +73,6 @@
   _pcidev.probe_resources();
   _iobase = _pcidev.iobase();
   
-<<<<<<< HEAD
-  _pcidev.parse_capabilities();
-  printf("DEVICE MSI: %d   MSIX: %d\n",
-      _pcidev.has_msi_cap(), _pcidev.has_msix_cap());
-=======
   // read caps
   _pcidev.parse_capabilities();
   printf("DEVICE MSI: %d   MSIX: %d\n",
@@ -86,7 +81,6 @@
   // initialize MSI-X if available
   if (_pcidev.msix_cap())
     _pcidev.init_msix();
->>>>>>> f21fae75
   
   CHECK(_iobase, "Unit has valid I/O base (0x%x)", _iobase);
 
