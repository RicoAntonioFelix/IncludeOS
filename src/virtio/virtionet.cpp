// This file is a part of the IncludeOS unikernel - www.includeos.org
//
// Copyright 2015 Oslo and Akershus University College of Applied Sciences
// and Alfred Bratterud
//
// Licensed under the Apache License, Version 2.0 (the "License");
// you may not use this file except in compliance with the License.
// You may obtain a copy of the License at
//
//     http://www.apache.org/licenses/LICENSE-2.0
//
// Unless required by applicable law or agreed to in writing, software
// distributed under the License is distributed on an "AS IS" BASIS,
// WITHOUT WARRANTIES OR CONDITIONS OF ANY KIND, either express or implied.
// See the License for the specific language governing permissions and
// limitations under the License.

#define PRINT_INFO
#define DEBUG // Allow debuging
//#define DEBUG2

#include <virtio/virtionet.hpp>
#include <net/packet.hpp>
#include <kernel/irq_manager.hpp>
#include <kernel/syscalls.hpp>
#include <hw/pci.hpp>
#include <stdio.h>
#include <malloc.h>
#include <string.h>

using namespace net;
constexpr VirtioNet::virtio_net_hdr VirtioNet::empty_header;

const char* VirtioNet::name(){ return "VirtioNet Driver"; }
const net::Ethernet::addr& VirtioNet::mac(){ return _conf.mac; }

void VirtioNet::get_config(){
  Virtio::get_config(&_conf,_config_length);
};

static void drop(Packet_ptr UNUSED(pckt)){
  debug("<VirtioNet->link-layer> No delegate. DROP!\n");
}

VirtioNet::VirtioNet(hw::PCI_Device& d)
  : Virtio(d),
    /** RX que is 0, TX Queue is 1 - Virtio Std. §5.1.2  */
    rx_q(queue_size(0),0,iobase()),  tx_q(queue_size(1),1,iobase()),
    ctrl_q(queue_size(2),2,iobase()),
    _link_out(drop)
{

  INFO("VirtioNet", "Driver initializing");

  uint32_t needed_features = 0
    | (1 << VIRTIO_NET_F_MAC)
    | (1 << VIRTIO_NET_F_STATUS);
  //| (1 << VIRTIO_NET_F_MRG_RXBUF); //Merge RX Buffers (Everything i 1 buffer)
  uint32_t wanted_features = needed_features; /*;
<<<<<<< HEAD
                                                | (1 << VIRTIO_NET_F_CSUM)
                                                | (1 << VIRTIO_F_ANY_LAYOUT)
                                                | (1 << VIRTIO_NET_F_CTRL_VQ)
                                                | (1 << VIRTIO_NET_F_GUEST_ANNOUNCE)
                                                | (1 << VIRTIO_NET_F_CTRL_MAC_ADDR);*/
=======
						| (1 << VIRTIO_NET_F_CSUM)
						| (1 << VIRTIO_F_ANY_LAYOUT)
						| (1 << VIRTIO_NET_F_CTRL_VQ)
						| (1 << VIRTIO_NET_F_GUEST_ANNOUNCE)
						| (1 << VIRTIO_NET_F_CTRL_MAC_ADDR);*/
>>>>>>> ab5a6c86

  negotiate_features(wanted_features);


  CHECK ((features() & needed_features) == needed_features,
         "Negotiated needed features");

  CHECK ((features() & wanted_features) == wanted_features,
         "Negotiated wanted features");

  CHECK(features() & (1 << VIRTIO_NET_F_CSUM),
        "Device handles packets w. partial checksum");

  CHECK(features() & (1 << VIRTIO_NET_F_GUEST_CSUM),
        "Guest handles packets w. partial checksum");

  CHECK(features() & (1 << VIRTIO_NET_F_CTRL_VQ),
<<<<<<< HEAD
        "There's a control queue");

  CHECK(features() & (1 << VIRTIO_F_ANY_LAYOUT),
        "Queue can handle any header/data layout");
=======
	"There's a control queue");

  CHECK(features() & (1 << VIRTIO_F_ANY_LAYOUT),
	"Queue can handle any header/data layout");
>>>>>>> ab5a6c86

  CHECK(features() & (1 << VIRTIO_F_RING_INDIRECT_DESC),
        "We can use indirect descriptors");

  CHECK(features() & (1 << VIRTIO_F_RING_EVENT_IDX),
        "There's a Ring Event Index to use");

  CHECK(features() & (1 << VIRTIO_NET_F_MQ),
        "There are multiple queue pairs");

  if (features() & (1 << VIRTIO_NET_F_MQ))
    printf("\t\t* max_virtqueue_pairs: 0x%x \n",_conf.max_virtq_pairs);

  CHECK(features() & (1 << VIRTIO_NET_F_MRG_RXBUF),
        "Merge RX buffers");


  // Step 1 - Initialize RX/TX queues
  auto success = assign_queue(0, (uint32_t)rx_q.queue_desc());
  CHECK(success, "RX queue assigned (0x%x) to device",
        (uint32_t)rx_q.queue_desc());

  success = assign_queue(1, (uint32_t)tx_q.queue_desc());
  CHECK(success, "TX queue assigned (0x%x) to device",
        (uint32_t)tx_q.queue_desc());

  // Step 2 - Initialize Ctrl-queue if it exists
  if (features() & (1 << VIRTIO_NET_F_CTRL_VQ)) {
    success = assign_queue(2, (uint32_t)tx_q.queue_desc());
    CHECK(success, "CTRL queue assigned (0x%x) to device",
          (uint32_t)ctrl_q.queue_desc());
  }

  // Step 3 - Fill receive queue with buffers
  // DEBUG: Disable
  INFO("VirtioNet", "Adding %i receive buffers of size %i",
       rx_q.size() / 2, Packet::MTU+sizeof(virtio_net_hdr));

  for (int i = 0; i < rx_q.size() / 2; i++) add_receive_buffer();

  // Step 4 - If there are many queues, we should negotiate the number.
  // Set config length, based on whether there are multiple queues
  if (features() & (1 << VIRTIO_NET_F_MQ))
    _config_length = sizeof(config);
  else
    _config_length = sizeof(config) - sizeof(uint16_t);
  // @todo: Specify how many queues we're going to use.

  // Step 5 - get the mac address (we're demanding this feature)
  // Step 6 - get the status - demanding this as well.
  // Getting the MAC + status
  get_config();

  CHECK(_conf.mac.major > 0, "Valid Mac address: %s",
        _conf.mac.str().c_str());


  // Step 7 - 9 - GSO: @todo Not using GSO features yet.

  // Signal setup complete.
  setup_complete((features() & needed_features) == needed_features);
  CHECK((features() & needed_features) == needed_features, "Signalled driver OK");

  // Hook up IRQ handler
  auto del(delegate<void()>::from<VirtioNet,&VirtioNet::irq_handler>(this));
  IRQ_manager::subscribe(irq(),del);
  IRQ_manager::enable_irq(irq());

  // Done
  INFO("VirtioNet", "Driver initialization complete");
  CHECK(_conf.status & 1, "Link up\n");
  rx_q.kick();


};

/** Port-ish from SanOS */
int VirtioNet::add_receive_buffer(){
  virtio_net_hdr* hdr;
  scatterlist sg[2];

  // Virtio Std. § 5.1.6.3
  auto buf = bufstore_.get_raw_buffer();

  debug2("<VirtioNet> Added receive-bufer @ 0x%lx \n", (uint32_t)buf);

  hdr = (virtio_net_hdr*)buf;

  sg[0].data = hdr;

  //NOTE: using separate empty header doesn't work for RX, but it works for TX...
  //sg[0].data = (void*)&empty_header;
  sg[0].size = sizeof(virtio_net_hdr);
  sg[1].data = buf + sizeof(virtio_net_hdr);
  sg[1].size = Packet::MTU;
  rx_q.enqueue(sg, 0, 2,buf);

  return 0;
}



void VirtioNet::irq_handler(){

  debug2("<VirtioNet> handling IRQ \n");

  //Virtio Std. § 4.1.5.5, steps 1-3

  // Step 1. read ISR
  unsigned char isr = hw::inp(iobase() + VIRTIO_PCI_ISR);

  // Step 2. A) - one of the queues have changed
  if (isr & 1){

    // This now means service RX & TX interchangeably
    // We need a zipper-solution; we can't receive n packets before sending
    // anything - that's unfair.
    service_queues();
  }

  // Step 2. B)
  if (isr & 2){
    debug("\t <VirtioNet> Configuration change:\n");

    // Getting the MAC + status
    debug("\t             Old status: 0x%x\n",_conf.status);
    get_config();
    debug("\t             New status: 0x%x \n",_conf.status);
  }
  IRQ_manager::eoi(irq());

}

void VirtioNet::service_queues(){
  debug2("<RX Queue> %i new packets, %i available tokens \n",
<<<<<<< HEAD
         rx_q.new_incoming(),rx_q.num_avail());
=======
	 rx_q.new_incoming(),rx_q.num_avail());
>>>>>>> ab5a6c86


  /** For RX, we dequeue, add new buffers and let receiver is responsible for
      memory management (they know when they're done with the packet.) */

  int dequeued_rx = 0;
  uint32_t len = 0;
  uint8_t* data;
  int dequeued_tx = 0;

  rx_q.disable_interrupts();
  tx_q.disable_interrupts();
  // A zipper, alternating between sending and receiving
  while(rx_q.new_incoming() or tx_q.new_incoming()){

    // Do one RX-packet
    if (rx_q.new_incoming() ){
      data = rx_q.dequeue(&len); //BUG # 102? + sizeof(virtio_net_hdr);

      auto pckt_ptr = std::make_shared<Packet>
        (data+sizeof(virtio_net_hdr), // Offset buffer (bufstore knows the offset)
         MTU()-sizeof(virtio_net_hdr), // Capacity
         len - sizeof(virtio_net_hdr), release_buffer); // Size

      _link_out(pckt_ptr);

      // Requeue a new buffer
      add_receive_buffer();

      dequeued_rx++;

    }
    debug2("<VirtioNet> Service loop about to kick RX if %i \n",i);

    // Do one TX-packet
    if (tx_q.new_incoming()){
      tx_q.dequeue(&len);
      dequeued_tx++;
    }

  }

  // Let virtio know we have increased receive capacity
  if (dequeued_rx)
    rx_q.kick();

<<<<<<< HEAD
  rx_q.enable_interrupts();
=======
void VirtioNet::service_TX(){
  debug2("<TX Queue> %i transmitted, %i waiting packets\n",
	 tx_q.new_incoming(),tx_q.num_avail());
>>>>>>> ab5a6c86

  // If we have a transmit queue, eat from it, otherwise let the stack know we
  // have increased transmit capacity
  if (dequeued_tx) {

    debug("<VirtioNet> Transmitted something, now transmitting any buffer\n");

    // transmit as much as possible from the buffer
    if (transmit_queue_){
      auto buf = transmit_queue_;
      transmit_queue_ = 0;
      transmit(buf);
    }

    // If we now emptied the buffer, offer packets to stack
    if (! transmit_queue_ && tx_q.num_avail() > 1)
      buffer_available_event_(tx_q.num_avail() / 2);

  }

  tx_q.enable_interrupts();

  debug2("<VirtioNet> Done servicing queues\n");
}

void VirtioNet::add_to_tx_buffer(net::Packet_ptr pckt){
  if (transmit_queue_)
      transmit_queue_->chain(pckt);
    else
      transmit_queue_ = pckt;

#ifdef DEBUG
  size_t chain_length = 1;
  Packet_ptr next = transmit_queue_->tail();
  while (next) {
    chain_length++;
    next = next->tail();
  }
#endif

  debug("Buffering, %i packets chained \n", chain_length);

}

void VirtioNet::transmit(net::Packet_ptr pckt){
  debug2("<VirtioNet> Enqueuing %lib of data. \n",pckt->len());


  /** @note We have to send a virtio header first, then the packet.

      From Virtio std. §5.1.6.6:
      "When using legacy interfaces, transitional drivers which have not
      negotiated VIRTIO_F_ANY_LAYOUT MUST use a single descriptor for the struct
      virtio_net_hdr on both transmit and receive, with the network data in the
      following descriptors."

      VirtualBox *does not* accept ANY_LAYOUT, while Qemu does, so this is to
      support VirtualBox
  */

  int transmitted = 0;
  net::Packet_ptr tail {pckt};

  // Transmit all we can directly
  while (tx_q.num_free() and tail) {
    debug("%i tokens left in TX queue \n", tx_q.num_free());
    enqueue(tail);
    tail = tail->detach_tail();
    transmitted++;
    if (! tail)
      break;

  }

  // Notify virtio about new packets
  if (transmitted)
    tx_q.kick();

  // Buffer the rest
  if (tail)
    add_to_tx_buffer(tail);

}

void VirtioNet::enqueue(net::Packet_ptr pckt){

  // A scatterlist for virtio-header + data
  scatterlist sg[2];

  // This setup requires all tokens to be pre-chained like in SanOS
  sg[0].data = (void*)&empty_header;
  sg[0].size = sizeof(virtio_net_hdr);
  sg[1].data = (void*)pckt->buffer();
  sg[1].size = pckt->size();

  // Enqueue scatterlist, 2 pieces readable, 0 writable.
  tx_q.enqueue(sg, 2, 0, 0);

}<|MERGE_RESOLUTION|>--- conflicted
+++ resolved
@@ -57,19 +57,11 @@
     | (1 << VIRTIO_NET_F_STATUS);
   //| (1 << VIRTIO_NET_F_MRG_RXBUF); //Merge RX Buffers (Everything i 1 buffer)
   uint32_t wanted_features = needed_features; /*;
-<<<<<<< HEAD
-                                                | (1 << VIRTIO_NET_F_CSUM)
-                                                | (1 << VIRTIO_F_ANY_LAYOUT)
-                                                | (1 << VIRTIO_NET_F_CTRL_VQ)
-                                                | (1 << VIRTIO_NET_F_GUEST_ANNOUNCE)
-                                                | (1 << VIRTIO_NET_F_CTRL_MAC_ADDR);*/
-=======
 						| (1 << VIRTIO_NET_F_CSUM)
 						| (1 << VIRTIO_F_ANY_LAYOUT)
 						| (1 << VIRTIO_NET_F_CTRL_VQ)
 						| (1 << VIRTIO_NET_F_GUEST_ANNOUNCE)
 						| (1 << VIRTIO_NET_F_CTRL_MAC_ADDR);*/
->>>>>>> ab5a6c86
 
   negotiate_features(wanted_features);
 
@@ -87,17 +79,10 @@
         "Guest handles packets w. partial checksum");
 
   CHECK(features() & (1 << VIRTIO_NET_F_CTRL_VQ),
-<<<<<<< HEAD
-        "There's a control queue");
-
-  CHECK(features() & (1 << VIRTIO_F_ANY_LAYOUT),
-        "Queue can handle any header/data layout");
-=======
 	"There's a control queue");
 
   CHECK(features() & (1 << VIRTIO_F_ANY_LAYOUT),
 	"Queue can handle any header/data layout");
->>>>>>> ab5a6c86
 
   CHECK(features() & (1 << VIRTIO_F_RING_INDIRECT_DESC),
         "We can use indirect descriptors");
@@ -233,11 +218,8 @@
 
 void VirtioNet::service_queues(){
   debug2("<RX Queue> %i new packets, %i available tokens \n",
-<<<<<<< HEAD
-         rx_q.new_incoming(),rx_q.num_avail());
-=======
 	 rx_q.new_incoming(),rx_q.num_avail());
->>>>>>> ab5a6c86
+
 
 
   /** For RX, we dequeue, add new buffers and let receiver is responsible for
@@ -284,13 +266,8 @@
   if (dequeued_rx)
     rx_q.kick();
 
-<<<<<<< HEAD
+
   rx_q.enable_interrupts();
-=======
-void VirtioNet::service_TX(){
-  debug2("<TX Queue> %i transmitted, %i waiting packets\n",
-	 tx_q.new_incoming(),tx_q.num_avail());
->>>>>>> ab5a6c86
 
   // If we have a transmit queue, eat from it, otherwise let the stack know we
   // have increased transmit capacity
