// This file is a part of the IncludeOS unikernel - www.includeos.org
//
// Copyright 2015 Oslo and Akershus University College of Applied Sciences
// and Alfred Bratterud
//
// Licensed under the Apache License, Version 2.0 (the "License");
// you may not use this file except in compliance with the License.
// You may obtain a copy of the License at
//
//     http://www.apache.org/licenses/LICENSE-2.0
//
// Unless required by applicable law or agreed to in writing, software
// distributed under the License is distributed on an "AS IS" BASIS,
// WITHOUT WARRANTIES OR CONDITIONS OF ANY KIND, either express or implied.
// See the License for the specific language governing permissions and
// limitations under the License.

#define PRINT_INFO
#define DEBUG // Allow debuging
#define DEBUG2

#include <virtio/virtionet.hpp>
#include <net/packet.hpp>
#include <kernel/irq_manager.hpp>
#include <kernel/syscalls.hpp>
#include <hw/pci.hpp>
#include <stdio.h>
#include <malloc.h>
#include <string.h>

using namespace net;
constexpr VirtioNet::virtio_net_hdr VirtioNet::empty_header;

const char* VirtioNet::name(){ return "VirtioNet Driver"; }
const net::Ethernet::addr& VirtioNet::mac(){ return _conf.mac; }

void VirtioNet::get_config(){
  Virtio::get_config(&_conf,_config_length);
};

static void drop(Packet_ptr UNUSED(pckt)){
  debug("<VirtioNet->link-layer> No delegate. DROP!\n");
}

VirtioNet::VirtioNet(hw::PCI_Device& d)
  : Virtio(d),
    /** RX que is 0, TX Queue is 1 - Virtio Std. §5.1.2  */
    rx_q(queue_size(0),0,iobase()),  tx_q(queue_size(1),1,iobase()),
    ctrl_q(queue_size(2),2,iobase()),
    _link_out(drop), 
    /** 1200 buffers to start with */
    bufstore_(1200, sizeof(net::Packet) + bufsize())
{
  INFO("VirtioNet", "Driver initializing");
  // this must be true, otherwise packets will be created incorrectly
  assert(sizeof(virtio_net_hdr) < sizeof(Packet));

  uint32_t needed_features = 0
    | (1 << VIRTIO_NET_F_MAC)
    | (1 << VIRTIO_NET_F_STATUS);
  //| (1 << VIRTIO_NET_F_MRG_RXBUF); //Merge RX Buffers (Everything i 1 buffer)
  uint32_t wanted_features = needed_features;
  negotiate_features(wanted_features);


  CHECK ((features() & needed_features) == needed_features,
         "Negotiated needed features");

  CHECK ((features() & wanted_features) == wanted_features,
         "Negotiated wanted features");

  CHECK(features() & (1 << VIRTIO_NET_F_CSUM),
        "Device handles packets w. partial checksum");

  CHECK(features() & (1 << VIRTIO_NET_F_GUEST_CSUM),
        "Guest handles packets w. partial checksum");

  CHECK(features() & (1 << VIRTIO_NET_F_CTRL_VQ),
        "There's a control queue");

  CHECK(features() & (1 << VIRTIO_F_ANY_LAYOUT),
        "Queue can handle any header/data layout");

  CHECK(features() & (1 << VIRTIO_F_RING_INDIRECT_DESC),
        "We can use indirect descriptors");

  CHECK(features() & (1 << VIRTIO_F_RING_EVENT_IDX),
        "There's a Ring Event Index to use");

  CHECK(features() & (1 << VIRTIO_NET_F_MQ),
        "There are multiple queue pairs");

  if (features() & (1 << VIRTIO_NET_F_MQ))
    printf("\t\t* max_virtqueue_pairs: 0x%x \n",_conf.max_virtq_pairs);

  CHECK(features() & (1 << VIRTIO_NET_F_MRG_RXBUF),
        "Merge RX buffers");


  // Step 1 - Initialize RX/TX queues
  auto success = assign_queue(0, (uint32_t)rx_q.queue_desc());
  CHECK(success, "RX queue assigned (0x%x) to device",
        (uint32_t)rx_q.queue_desc());

  success = assign_queue(1, (uint32_t)tx_q.queue_desc());
  CHECK(success, "TX queue assigned (0x%x) to device",
        (uint32_t)tx_q.queue_desc());

  // Step 2 - Initialize Ctrl-queue if it exists
  if (features() & (1 << VIRTIO_NET_F_CTRL_VQ)) {
    success = assign_queue(2, (uint32_t)tx_q.queue_desc());
    CHECK(success, "CTRL queue assigned (0x%x) to device",
          (uint32_t)ctrl_q.queue_desc());
  }

  // Step 3 - Fill receive queue with buffers
  // DEBUG: Disable
  INFO("VirtioNet", "Adding %i receive buffers of size %i",
       rx_q.size() / 2, bufsize());

  for (int i = 0; i < rx_q.size() / 2; i++) add_receive_buffer();

  // Step 4 - If there are many queues, we should negotiate the number.
  // Set config length, based on whether there are multiple queues
  if (features() & (1 << VIRTIO_NET_F_MQ))
    _config_length = sizeof(config);
  else
    _config_length = sizeof(config) - sizeof(uint16_t);
  // @todo: Specify how many queues we're going to use.

  // Step 5 - get the mac address (we're demanding this feature)
  // Step 6 - get the status - demanding this as well.
  // Getting the MAC + status
  get_config();

  CHECK(_conf.mac.major > 0, "Valid Mac address: %s",
        _conf.mac.str().c_str());


  // Step 7 - 9 - GSO: @todo Not using GSO features yet.

  // Signal setup complete.
  setup_complete((features() & needed_features) == needed_features);
  CHECK((features() & needed_features) == needed_features, "Signalled driver OK");

  // Hook up IRQ handler
  if (is_msix())
  {
    auto conf_del(delegate<void()>::from<VirtioNet,&VirtioNet::msix_conf_handler>(this));
    auto recv_del(delegate<void()>::from<VirtioNet,&VirtioNet::msix_recv_handler>(this));
    auto xmit_del(delegate<void()>::from<VirtioNet,&VirtioNet::msix_xmit_handler>(this));
    // update BSP IDT
    IRQ_manager::cpu(0).subscribe(irq() + 0, xmit_del);
    IRQ_manager::cpu(0).subscribe(irq() + 1, recv_del);
    IRQ_manager::cpu(0).subscribe(irq() + 2, conf_del);
  }
  else
  {
    // legacy PCI interrupt
    auto del(delegate<void()>::from<VirtioNet,&VirtioNet::irq_handler>(this));
    IRQ_manager::cpu(0).subscribe(irq(),del);
  }

  // Done
  INFO("VirtioNet", "Driver initialization complete");
  CHECK(_conf.status & 1, "Link up\n");
  rx_q.kick();
}

<<<<<<< HEAD
int VirtioNet::add_receive_buffer(){

  // Virtio Std. § 5.1.6.3
  auto* buf = new uint8_t[bufsize()];

  debug2("<VirtioNet> Added receive-bufer @ 0x%x \n", (uint32_t)buf);

  Token token1 {
    {buf, sizeof(virtio_net_hdr)},
      Token::IN };

  Token token2 {
    {buf + sizeof(virtio_net_hdr),  (Token::size_type) (bufsize() - sizeof(virtio_net_hdr))},
      Token::IN };

  std::array<Token, 2> tokens {{ token1, token2 }};

  rx_q.enqueue(tokens);

  return 0;
}

=======
>>>>>>> 77f3346d
void VirtioNet::msix_conf_handler()
{
  debug("\t <VirtioNet> Configuration change:\n");

  // Getting the MAC + status
  debug("\t             Old status: 0x%x\n",_conf.status);
  get_config();
  debug("\t             New status: 0x%x \n",_conf.status);
}
void VirtioNet::msix_recv_handler()
{
  service_queues();
}
void VirtioNet::msix_xmit_handler()
{
  service_queues();
}

void VirtioNet::irq_handler(){

  debug2("<VirtioNet> handling IRQ \n");

  //Virtio Std. § 4.1.5.5, steps 1-3

  // Step 1. read ISR
  unsigned char isr = hw::inp(iobase() + VIRTIO_PCI_ISR);

  // Step 2. A) - one of the queues have changed
  if (isr & 1){

    // This now means service RX & TX interchangeably
    // We need a zipper-solution; we can't receive n packets before sending
    // anything - that's unfair.
    service_queues();
  }

  // Step 2. B)
  if (isr & 2){
    debug("\t <VirtioNet> Configuration change:\n");

    // Getting the MAC + status
    debug("\t             Old status: 0x%x\n",_conf.status);
    get_config();
    debug("\t             New status: 0x%x \n",_conf.status);
  }

}

<<<<<<< HEAD
auto create_packet(uint8_t* data, size_t sz, size_t cap)
{
  typedef VirtioNet::virtio_net_hdr vnet_hdr;
  
  return std::make_shared<Packet>(
        data + sizeof(vnet_hdr),
        cap - sizeof(vnet_hdr), 
        sz - sizeof(vnet_hdr), 
    [data] (uint8_t*, size_t) {
      delete[] data;
    });
=======
void VirtioNet::add_receive_buffer(){

  auto* pkt = bufstore_.get_buffer();
  // get a pointer to a virtionet header
  auto* vnet = pkt + sizeof(Packet) - sizeof(virtio_net_hdr);

  debug2("<VirtioNet> Added receive-bufer @ 0x%x \n", (uint32_t)buf);

  Token token1 {
    {vnet, sizeof(virtio_net_hdr)},
      Token::IN };

  Token token2 {
    {vnet + sizeof(virtio_net_hdr), bufsize()},
      Token::IN };

  std::array<Token, 2> tokens {{ token1, token2 }};
  rx_q.enqueue(tokens);
}

std::shared_ptr<Packet>
VirtioNet::recv_packet(uint8_t* data, uint16_t size)
{
  auto* ptr = (Packet*) (data + sizeof(VirtioNet::virtio_net_hdr) - sizeof(Packet));
  new (ptr) Packet(bufsize(), size,
      [this] (void* p) { bufstore_.release((uint8_t*) p); });

  return std::shared_ptr<Packet> (ptr);
>>>>>>> 77f3346d
}

void VirtioNet::service_queues(){
  debug2("<RX Queue> %i new packets \n",
         rx_q.new_incoming());

  /** For RX, we dequeue, add new buffers and let receiver is responsible for
      memory management (they know when they're done with the packet.) */

  int dequeued_rx = 0;
  uint32_t len = 0;
  int dequeued_tx = 0;

  rx_q.disable_interrupts();
  tx_q.disable_interrupts();
  // A zipper, alternating between sending and receiving
  while(rx_q.new_incoming() or tx_q.new_incoming()){

    // Do one RX-packet
    if (rx_q.new_incoming() ){

      auto res = rx_q.dequeue();
      len += res.size();

<<<<<<< HEAD
      /*
      auto pckt_ptr = std::make_shared<Packet>
        (data + sizeof(virtio_net_hdr), // Offset buffer (bufstore knows the offseto)
         bufsize()-sizeof(virtio_net_hdr), // Capacity
         res.size() - sizeof(virtio_net_hdr), release_buffer); // Size
      */
      auto pckt_ptr = create_packet(data, res.size(), bufsize());

=======
      auto pckt_ptr = recv_packet(res.data(), res.size());
>>>>>>> 77f3346d
      _link_out(pckt_ptr);

      // Requeue a new buffer
      add_receive_buffer();

      dequeued_rx++;
    }

    // Do one TX-packet
    if (tx_q.new_incoming()){
      debug2("<VirtioNet> Dequeing TX");
      // FIXME Unfortunately dequeue is not working here
      // I am guessing that Linux is eating the buffers
      tx_q.dequeue();
      
      // unlock and release the (assumed) locked buffer
      auto data = tx_ringq.front();
      tx_ringq.pop_front();
      bufstore_.unlock_and_release( data );
      
      dequeued_tx++;
    }

  }

  debug2("<VirtioNet> Service loop about to kick RX if %i \n",
         dequeued_rx);
  // Let virtio know we have increased receive capacity
  if (dequeued_rx)
    rx_q.kick();


  rx_q.enable_interrupts();
  tx_q.enable_interrupts();

  // If we have a transmit queue, eat from it, otherwise let the stack know we
  // have increased transmit capacity
  if (dequeued_tx) {

    debug("<VirtioNet>%i dequeued, transmitting backlog\n", dequeued_tx);

    // transmit as much as possible from the buffer
    if (transmit_queue_){
      auto buf = transmit_queue_;
      transmit_queue_ = 0;
      transmit(buf);
    }else{
      debug("<VirtioNet> Transmit queue is empty \n");
    }

    // If we now emptied the buffer, offer packets to stack
    if (!transmit_queue_ && tx_q.num_free() > 1)
      transmit_queue_available_event_(tx_q.num_free() / 2);
    else
      debug("<VirtioNet> No event: !transmit q %i, num_avail %i \n",
            !transmit_queue_, tx_q.num_free());
  }

  debug("<VirtioNet> Done servicing queues\n");
}

void VirtioNet::add_to_tx_buffer(net::Packet_ptr pckt){
  if (transmit_queue_)
    transmit_queue_->chain(pckt);
  else
    transmit_queue_ = pckt;

#ifdef DEBUG
  size_t chain_length = 1;
  Packet_ptr next = transmit_queue_->tail();
  while (next) {
    chain_length++;
    next = next->tail();
  }
#endif

  debug("Buffering, %i packets chained \n", chain_length);

}

#include <cstdlib>
void VirtioNet::transmit(net::Packet_ptr pckt){
  debug2("<VirtioNet> Enqueuing %ib of data. \n",pckt->size());


  /** @note We have to send a virtio header first, then the packet.

      From Virtio std. §5.1.6.6:
      "When using legacy interfaces, transitional drivers which have not
      negotiated VIRTIO_F_ANY_LAYOUT MUST use a single descriptor for the struct
      virtio_net_hdr on both transmit and receive, with the network data in the
      following descriptors."

      VirtualBox *does not* accept ANY_LAYOUT, while Qemu does, so this is to
      support VirtualBox
  */

  int transmitted = 0;
  net::Packet_ptr tail {pckt};

  // Transmit all we can directly
  while (tx_q.num_free() and tail) {
    debug("%i tokens left in TX queue \n", tx_q.num_free());
    //on_exit_to_physical_(tail);
    enqueue(tail);
    tail = tail->detach_tail();
    transmitted++;
    if (! tail)
      break;

  }

  // Notify virtio about new packets
  if (transmitted) {
    //if (rand() & 1) tx_q.kick();
    tx_q.kick();
  }

  // Buffer the rest
  if (tail) {
    add_to_tx_buffer(tail);

    debug("Buffering remaining packets \n");
  }

}

void VirtioNet::enqueue(net::Packet_ptr pckt){

  // This setup requires all tokens to be pre-chained like in SanOS
  Token token1 {{(uint8_t*) &empty_header, sizeof(virtio_net_hdr)},
      Token::OUT };

  Token token2{ { pckt->buffer(), pckt->size() }, Token::OUT };

  std::array<Token, 2> tokens {{ token1, token2 }};

  // Enqueue scatterlist, 2 pieces readable, 0 writable.
  tx_q.enqueue(tokens);

  // have to preserve the packet data to prevent overwriting it
  bufstore_.lock(pckt->buffer());
  // enq the packet we just transmitted into a transmit queue
  // because tx_q.dequeue is not returning the correct data
  tx_ringq.push_back((uint8_t*) pckt.get());
}<|MERGE_RESOLUTION|>--- conflicted
+++ resolved
@@ -167,31 +167,6 @@
   rx_q.kick();
 }
 
-<<<<<<< HEAD
-int VirtioNet::add_receive_buffer(){
-
-  // Virtio Std. § 5.1.6.3
-  auto* buf = new uint8_t[bufsize()];
-
-  debug2("<VirtioNet> Added receive-bufer @ 0x%x \n", (uint32_t)buf);
-
-  Token token1 {
-    {buf, sizeof(virtio_net_hdr)},
-      Token::IN };
-
-  Token token2 {
-    {buf + sizeof(virtio_net_hdr),  (Token::size_type) (bufsize() - sizeof(virtio_net_hdr))},
-      Token::IN };
-
-  std::array<Token, 2> tokens {{ token1, token2 }};
-
-  rx_q.enqueue(tokens);
-
-  return 0;
-}
-
-=======
->>>>>>> 77f3346d
 void VirtioNet::msix_conf_handler()
 {
   debug("\t <VirtioNet> Configuration change:\n");
@@ -240,19 +215,6 @@
 
 }
 
-<<<<<<< HEAD
-auto create_packet(uint8_t* data, size_t sz, size_t cap)
-{
-  typedef VirtioNet::virtio_net_hdr vnet_hdr;
-  
-  return std::make_shared<Packet>(
-        data + sizeof(vnet_hdr),
-        cap - sizeof(vnet_hdr), 
-        sz - sizeof(vnet_hdr), 
-    [data] (uint8_t*, size_t) {
-      delete[] data;
-    });
-=======
 void VirtioNet::add_receive_buffer(){
 
   auto* pkt = bufstore_.get_buffer();
@@ -281,7 +243,6 @@
       [this] (void* p) { bufstore_.release((uint8_t*) p); });
 
   return std::shared_ptr<Packet> (ptr);
->>>>>>> 77f3346d
 }
 
 void VirtioNet::service_queues(){
@@ -306,18 +267,7 @@
       auto res = rx_q.dequeue();
       len += res.size();
 
-<<<<<<< HEAD
-      /*
-      auto pckt_ptr = std::make_shared<Packet>
-        (data + sizeof(virtio_net_hdr), // Offset buffer (bufstore knows the offseto)
-         bufsize()-sizeof(virtio_net_hdr), // Capacity
-         res.size() - sizeof(virtio_net_hdr), release_buffer); // Size
-      */
-      auto pckt_ptr = create_packet(data, res.size(), bufsize());
-
-=======
       auto pckt_ptr = recv_packet(res.data(), res.size());
->>>>>>> 77f3346d
       _link_out(pckt_ptr);
 
       // Requeue a new buffer
