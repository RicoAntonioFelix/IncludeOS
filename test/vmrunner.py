import os
import sys
import subprocess
import thread
import threading
import time
import re
import linecache
import traceback
import validate_test
import signal

from prettify import color

INCLUDEOS_HOME = None

nametag = "<VMRunner>"

if "INCLUDEOS_HOME" not in os.environ:
<<<<<<< HEAD
    print color.WARNING("WARNING:"), "Environment variable INCLUDEOS_HOME is not set. Trying default"
    def_home = os.environ["HOME"] + "/IncludeOS_install"
=======
    def_home = "/usr/local"
    print color.WARNING("WARNING:"), "Environment varialble INCLUDEOS_HOME is not set. Trying default", def_home
>>>>>>> 473cfa3c
    if not os.path.isdir(def_home): raise Exception("Couldn't find INCLUDEOS_HOME")
    INCLUDEOS_HOME= def_home
else:
    INCLUDEOS_HOME = os.environ['INCLUDEOS_HOME']

# Exit codes used by this program
exit_codes = {"SUCCESS" : 0,
              "PROGRAM_FAILURE" : 1,
              "TIMEOUT" : 66,
              "VM_FAIL" : 67,
              "OUTSIDE_FAIL" : 68 }

# We want to catch the exceptions from callbacks, but still tell the test writer what went wrong
def print_exception():
    exc_type, exc_value, exc_traceback = sys.exc_info()
    traceback.print_exception(exc_type, exc_value, exc_traceback,
                              limit=10, file=sys.stdout)

# Catch
def handler(signum, frame):
    print color.WARNING("Process interrupted")
    thread.interrupt_main()
    thread.exit()

signal.signal(signal.SIGINT, handler)



def abstract():
    raise Exception("Abstract class method called. Use a subclass")
# Hypervisor base / super class
# (It seems to be recommended for "new style classes" to inherit object)
class hypervisor(object):

  def __init__(self, config):
    self._config = config;

  # Boot a VM, returning a hypervisor handle for reuse
  def boot(self):
    abstract()

  # Stop the VM booted by boot
  def stop(self):
    abstract()

  # Read a line of output from vm
  def readline(self):
    abstract()

  # Verify that the hypervisor is available
  def available(self, config_data = None):
    abstract()

  # Wait for this VM to exit
  def wait(self):
    abstract()

  # Wait for this VM to exit
  def poll(self):
    abstract()

  # A descriptive name
  def name(self):
    abstract()


# Start a process we expect to not finish immediately (e.g. a VM)
def start_process(popen_param_list):
  # Start a subprocess
  proc = subprocess.Popen(popen_param_list,
                          stdout = subprocess.PIPE,
                          stderr = subprocess.PIPE,
                          stdin = subprocess.PIPE)

  # After half a second it should be started, otherwise throw
  time.sleep(0.5)
  if (proc.poll()):
    data, err = proc.communicate()
    raise Exception(color.C_FAILED+"Process exited. ERROR: " + err.__str__() + " " + data + color.C_ENDC);

  print color.INFO(nametag), "Started process PID ",proc.pid
  return proc


# Qemu Hypervisor interface
class qemu(hypervisor):

  def name(self):
    return "Qemu"

  def drive_arg(self, filename, drive_type="virtio", drive_format="raw", media_type="disk"):
    return ["-drive","file="+filename+",format="+drive_format+",if="+drive_type+",media="+media_type]

  def net_arg(self, backend = "tap", device = "virtio", if_name = "net0", mac="c0:01:0a:00:00:2a"):
    device_names = {"virtio" : "virtio-net"}
    qemu_ifup = INCLUDEOS_HOME+"/includeos/scripts/qemu-ifup"
    return ["-device", device_names[device]+",netdev="+if_name+",mac="+mac,
            "-netdev", backend+",id="+if_name+",script="+qemu_ifup]

  def kvm_present(self):
    command = "egrep -m 1 '^flags.*(vmx|svm)' /proc/cpuinfo"
    try:
      subprocess.check_output(command, shell = True)
      print color.INFO("<qemu>"),"KVM ON"
      return True

    except Exception as err:
      print color.INFO("<qemu>"),"KVM OFF"
      return False

  def boot(self, multiboot, kernel_args):
    self._nametag = "<" + type(self).__name__ + ">"
    print color.INFO(self._nametag), "booting", self._config["image"]

    # multiboot
    if multiboot:
      print color.INFO(self._nametag), "Booting with multiboot (-kernel args)"
      kernel_args = ["-kernel", self._config["image"].split(".")[0], "-append", kernel_args]
    else:
      kernel_args = []

    disk_args = self.drive_arg(self._config["image"], "ide")
    if "drives" in self._config:
      for disk in self._config["drives"]:
        disk_args += self.drive_arg(disk["file"], disk["type"], disk["format"], disk["media"])

    net_args = []
    i = 0
    if "net" in self._config:
      for net in self._config["net"]:
        net_args += self.net_arg(net["backend"], net["device"], "net"+str(i), net["mac"])
        i+=1

    mem_arg = []
    if "mem" in self._config:
      mem_arg = ["-m",str(self._config["mem"])]

    command = ["qemu-system-x86_64"]
    if self.kvm_present(): command.append("--enable-kvm")

    command += kernel_args

    command += ["-nographic" ] + disk_args + net_args + mem_arg

    print color.INFO(self._nametag), "command:"
    print color.DATA(command.__str__())

    self._proc = start_process(command)

  def stop(self):
    if hasattr(self, "_proc") and self._proc.poll() == None :
      print color.INFO(self._nametag),"Stopping", self._config["image"], "PID",self._proc.pid
      # Kill
      subprocess.check_call(["kill", "-SIGTERM", str(self._proc.pid)])
      # Wait for termination (avoids the need to reset the terminal)
      self._proc.wait()
    return self

  def wait(self):
    print color.INFO(self._nametag), "Waiting for process to terminate"
    self._proc.wait()

  def readline(self):
    if self._proc.poll():
      raise Exception("Process completed")
    return self._proc.stdout.readline()

  def writeline(self, line):
    if self._proc.poll():
      raise Exception("Process completed")
    return self._proc.stdin.write(line + "\n")

  def poll(self):
    return self._proc.poll()

# VM class
class vm:

  def __init__(self, config, hyper = qemu):
    self._exit_status = 0
    self._config = config
    self._on_success = lambda(line) : self.exit(exit_codes["SUCCESS"], color.SUCCESS(nametag + " All tests passed"))
    self._on_panic =  lambda(line) : self.exit(exit_codes["VM_FAIL"], color.FAIL(nametag + self._hyper.readline()))
    self._on_timeout = lambda : self.exit(exit_codes["TIMEOUT"], color.FAIL(nametag + " Test timed out"))
    self._on_output = {
      "PANIC" : self._on_panic,
      "SUCCESS" : self._on_success }
    assert(issubclass(hyper, hypervisor))
    self._hyper  = hyper(config)
    self._timer = None
    self._on_exit_success = lambda : None
    self._on_exit = lambda : None

  def exit(self, status, msg):
    self.stop()
    print
    self._exit_status = status
    if status == 0:
      print color.SUCCESS(msg)
      return self._on_exit_success()
    print color.FAIL(msg)
    self._on_exit()
    sys.exit(status)

  def on_output(self, output, callback):
    self._on_output[ output ] = callback

  def on_success(self, callback):
    self._on_output["SUCCESS"] = lambda(line) : [callback(line), self._on_success(line)]

  def on_panic(self, callback):
    self._on_output["PANIC"] = lambda(line) : [callback(line), self._on_panic(line)]

  def on_timeout(self, callback):
    self._on_timeout = callback

  def on_exit_success(self, callback):
    self._on_exit_success = callback

  def on_exit(self, callback):
    self._on_exit = callback

  def readline(self):
    return self._hyper.readline()

  def writeline(self, line):
    return self._hyper.writeline(line)

  def make(self, params = []):
    print color.INFO(nametag), "Building with 'make' (params=" + str(params) + ")"
    make = ["make"]
    make.extend(params)
    res = subprocess.check_output(make)
    print color.SUBPROC(res)
    return self

  def clean(self):
    print color.INFO(nametag), "Cleaning cmake build folder"
    os.chdir("../")
    subprocess.call(["rm","-rf","build"])

  def cmake(self):
    print color.INFO(nametag), "Building with cmake"
    # install dir:
    INSTDIR = os.getcwd()

    # create build directory
    try:
        os.makedirs("build")
    except OSError as err:
        if err.errno!=17:
            raise
    # go into build directory
    os.chdir("build")

    # build with prefix = original path
    cmake = ["cmake", "..", "-DCMAKE_INSTALL_PREFIX:PATH=" + INSTDIR]
    res = subprocess.check_output(cmake)
    print color.SUBPROC(res)

    # if everything went well, build with make and install
    return self.make()

  def boot(self, timeout = 60, multiboot = True, kernel_args = "booted with vmrunner"):

    # Check for sudo access, needed for tap network devices and the KVM module
    if os.getuid() is not 0:
        print color.FAIL("Call the script with sudo access")
        sys.exit(1)

    # Start the timeout thread
    if (timeout):
      print color.INFO(nametag),"setting timeout to",timeout,"seconds"
      self._timer = threading.Timer(timeout, self._on_timeout)
      self._timer.start()

    # Boot via hypervisor
    try:
      self._hyper.boot(multiboot, kernel_args + "/" + self._hyper.name())
    except Exception as err:
      print color.WARNING("Exception raised while booting ")
      if (timeout): self._timer.cancel()
      raise err

    # Start analyzing output
    while self._hyper.poll() == None and not self._exit_status:
      line = self._hyper.readline()
      print color.SUBPROC("<VM> "+line.rstrip())
      # Look for event-triggers
      for pattern, func in self._on_output.iteritems():
        if re.search(pattern, line):
          try:
            res = func(line)
          except Exception as err:
            print color.WARNING("Exception raised in event callback: ")
            print_exception()
            res = False
            self.stop().wait()

          #NOTE: It can be 'None' without problem
          if res == False:
            self._exit_status = exit_codes["OUTSIDE_FAIL"]
            self.exit(self._exit_status, " VM-external test failed")

    # Now we either have an exit status from timer thread, or an exit status
    # from the subprocess, or the VM was powered off by the external test.
    # If the process didn't exit we need to stop it.
    if (self.poll() == None):
      self.stop()

    self.wait()

    if self._exit_status:
      print color.WARNING(nametag + " Found non-zero exit status but process didn't end. ")
      print color.INFO(nametag)," Done running VM. Exit status: ", self._exit_status
      sys.exit(self._exit_status)
    else:
      print color.INFO(nametag), " Subprocess finished, exit status", self._hyper.poll()
      return self

    raise Exception("Unexpected termination")



  def stop(self):
    # Check for sudo access, needed for qemu commands
    if os.getuid() is not 0:
        print color.FAIL("Call the script with sudo access")
        sys.exit(1)

    print color.INFO(nametag),"Stopping VM..."
    self._hyper.stop()
    if hasattr(self, "_timer") and self._timer:
      self._timer.cancel()
    return self

  def wait(self):
    if hasattr(self, "_timer") and self._timer:
      self._timer.join()
    self._hyper.wait()
    return self._exit_status

  def poll(self):
    return self._hyper.poll()

print color.HEADER("IncludeOS vmrunner initializing tests")
print color.INFO(nametag), "Validating test service"
validate_test.load_schema(os.environ.get("INCLUDEOS_SRC", os.path.realpath(os.path.join(os.getcwd(), os.path.dirname(__file__))).split('/test')[0]) + "/test/vm.schema.json")
validate_test.has_required_stuff(".")

default_spec = {"image" : "test.img"}

# Provide a list of VM's with validated specs
vms = []

if validate_test.valid_vms:
  print
  print color.INFO(nametag), "Loaded VM specification(s) from JSON"
  for spec in validate_test.valid_vms:
    print color.INFO(nametag), "Found VM spec: "
    print color.DATA(spec.__str__())
    vms.append(vm(spec))

else:
  print
  print color.WARNING(nametag), "No VM specification JSON found, trying default: ", default_spec
  vms.append(vm(default_spec))<|MERGE_RESOLUTION|>--- conflicted
+++ resolved
@@ -17,13 +17,8 @@
 nametag = "<VMRunner>"
 
 if "INCLUDEOS_HOME" not in os.environ:
-<<<<<<< HEAD
-    print color.WARNING("WARNING:"), "Environment variable INCLUDEOS_HOME is not set. Trying default"
-    def_home = os.environ["HOME"] + "/IncludeOS_install"
-=======
     def_home = "/usr/local"
     print color.WARNING("WARNING:"), "Environment varialble INCLUDEOS_HOME is not set. Trying default", def_home
->>>>>>> 473cfa3c
     if not os.path.isdir(def_home): raise Exception("Couldn't find INCLUDEOS_HOME")
     INCLUDEOS_HOME= def_home
 else:
