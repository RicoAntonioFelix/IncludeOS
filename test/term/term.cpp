// This file is a part of the IncludeOS unikernel - www.includeos.org
//
// Copyright 2015 Oslo and Akershus University College of Applied Sciences
// and Alfred Bratterud
//
// Licensed under the Apache License, Version 2.0 (the "License");
// you may not use this file except in compliance with the License.
// You may obtain a copy of the License at
//
//     http://www.apache.org/licenses/LICENSE-2.0
//
// Unless required by applicable law or agreed to in writing, software
// distributed under the License is distributed on an "AS IS" BASIS,
// WITHOUT WARRANTIES OR CONDITIONS OF ANY KIND, either express or implied.
// See the License for the specific language governing permissions and
// limitations under the License.

#include <os>
#include <stdio.h>
#include <cassert>

#include <net/inet4>
std::unique_ptr<net::Inet4<VirtioNet> > inet;

#include <term>
std::unique_ptr<Terminal> term;

#include <memdisk>

void Service::start()
{
  // boilerplate
  hw::Nic<VirtioNet>& eth0 = hw::Dev::eth<0,VirtioNet>();
  inet = std::make_unique<net::Inet4<VirtioNet> >(eth0);
  inet->network_config(
		       {{ 10,0,0,42 }},      // IP
		       {{ 255,255,255,0 }},  // Netmask
		       {{ 10,0,0,1 }},       // Gateway
		       {{ 8,8,8,8 }} );      // DNS

  INFO("TERM", "Running tests for Terminal");
  auto disk = fs::new_shared_memdisk();
  assert(disk);

  // auto-mount filesystem
  disk->mount(
	      [disk] (fs::error_t err)
	      {
		CHECKSERT(!err, "Filesystem auto-mounted");
    
<<<<<<< HEAD
    /// terminal ///
    #define SERVICE_TELNET    23
    auto& tcp = inet->tcp();
    auto& server = tcp.bind(SERVICE_TELNET);
    server.onConnect(
    [disk] (auto client)
    {
      // create terminal with open TCP connection
      term = std::make_unique<Terminal> (client);
      term->add_disk_commands(disk);
      
      /// work on network commands ///
      // add 'ifconfig' command
      term->add(
        "ifconfig", "Configure a network interface",
        [] (const std::vector<std::string>&) -> int
        {
          term->write("Link encap:%s\r\n", inet->tcp().status().c_str());
          return 0;
        });
      // add 'netstat' command
      term->add(
        "netstat", "Print network connections",
        [] (const std::vector<std::string>&) -> int
        {
          term->write("%s\r\n", inet->tcp().status().c_str());
          return 0;
        });
      
      
    });
=======
		/// terminal ///
#define SERVICE_TELNET    23
		auto& tcp = inet->tcp();
		auto& server = tcp.bind(SERVICE_TELNET);
		server.onConnect(
				 [disk] (auto client)
				 {
				   // create terminal with open TCP connection
				   term = std::make_unique<Terminal> (client);
				   term->add_disk_commands(disk);
				 });
>>>>>>> c05bc6e5

		INFO("TERM", "Connect to terminal with $ telnet %s ",
		     inet->ip_addr().str().c_str());
		/// terminal ///
	      });
}<|MERGE_RESOLUTION|>--- conflicted
+++ resolved
@@ -44,11 +44,10 @@
 
   // auto-mount filesystem
   disk->mount(
-	      [disk] (fs::error_t err)
-	      {
-		CHECKSERT(!err, "Filesystem auto-mounted");
+	[disk] (fs::error_t err)
+	{
+    CHECKSERT(!err, "Filesystem auto-mounted");
     
-<<<<<<< HEAD
     /// terminal ///
     #define SERVICE_TELNET    23
     auto& tcp = inet->tcp();
@@ -77,25 +76,10 @@
           term->write("%s\r\n", inet->tcp().status().c_str());
           return 0;
         });
-      
-      
     });
-=======
-		/// terminal ///
-#define SERVICE_TELNET    23
-		auto& tcp = inet->tcp();
-		auto& server = tcp.bind(SERVICE_TELNET);
-		server.onConnect(
-				 [disk] (auto client)
-				 {
-				   // create terminal with open TCP connection
-				   term = std::make_unique<Terminal> (client);
-				   term->add_disk_commands(disk);
-				 });
->>>>>>> c05bc6e5
-
-		INFO("TERM", "Connect to terminal with $ telnet %s ",
-		     inet->ip_addr().str().c_str());
-		/// terminal ///
-	      });
+    
+    INFO("TERM", "Connect to terminal with $ telnet %s ",
+        inet->ip_addr().str().c_str());
+    /// terminal ///
+  });
 }