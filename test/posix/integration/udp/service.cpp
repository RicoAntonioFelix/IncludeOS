// This file is a part of the IncludeOS unikernel - www.includeos.org
//
// Copyright 2015-2016 Oslo and Akershus University College of Applied Sciences
// and Alfred Bratterud
//
// Licensed under the Apache License, Version 2.0 (the "License");
// you may not use this file except in compliance with the License.
// You may obtain a copy of the License at
//
//     http://www.apache.org/licenses/LICENSE-2.0
//
// Unless required by applicable law or agreed to in writing, software
// distributed under the License is distributed on an "AS IS" BASIS,
// WITHOUT WARRANTIES OR CONDITIONS OF ANY KIND, either express or implied.
// See the License for the specific language governing permissions and
// limitations under the License.

#include <service>
#include <cstdio>
#include <sys/socket.h>
#include <info>
#include <cassert>
#include <errno.h>
#include <net/inet4>

const uint16_t PORT = 42;
const uint16_t OUT_PORT = 4242;
<<<<<<< HEAD
=======
const uint16_t BUFSIZE = 2048;
>>>>>>> b35d296a

int main()
{
  auto&& inet = net::Inet4::ifconfig({  10,  0,  0, 45 },   // IP
                                     { 255, 255, 0,  0 },   // Netmask
                                     {  10,  0,  0,  1 });  // Gateway

  INFO("UDP Socket", "bind(%u)", PORT);

  int fd = socket(AF_INET, SOCK_DGRAM, 0);
  CHECKSERT(fd > 0, "Socket was created");

  /* local address */
  struct sockaddr_in myaddr;

  memset((char *)&myaddr, 0, sizeof(myaddr));
  myaddr.sin_family = AF_INET;
  myaddr.sin_addr.s_addr = htonl(INADDR_ANY);
  myaddr.sin_port = htons(PORT);

  int res = bind(fd, (struct sockaddr *)&myaddr, sizeof(myaddr));
  CHECKSERT(res == 0, "Socket was bound to port %u", PORT);

  res = bind(fd, (struct sockaddr *)&myaddr, sizeof(myaddr));
  CHECKSERT(res < 0 && errno == EINVAL, "EINVAL: Fails when already bound");

  res = bind(socket(AF_INET, SOCK_DGRAM, 0), (struct sockaddr *)&myaddr, 1ul);
  CHECKSERT(res < 0 && errno == EAFNOSUPPORT, "EAFNOSUPPORT: Fails when address is invalid");

  res = bind(socket(AF_INET, SOCK_DGRAM, 0), (struct sockaddr *)&myaddr, sizeof(myaddr));
  CHECKSERT(res < 0 && errno == EADDRINUSE, "EADDRINUSE: Port already bound");


<<<<<<< HEAD
=======
  INFO("UDP Socket", "recvfrom()");

  /* remote address */
  struct sockaddr_in remaddr;
  socklen_t rem_addrlen = sizeof(remaddr); // size of remaddr
  unsigned char recvbuf[BUFSIZE]; // recv buffer

  res = recvfrom(fd, recvbuf, BUFSIZE, 0, (struct sockaddr *)&remaddr, &rem_addrlen);
  CHECKSERT(res > 0, "Received data (%i bytes)", res);
  recvbuf[res] = 0;

  const char* rm_message = "POSIX is for hipsters";
  CHECKSERT(strcmp((char*)&recvbuf, rm_message) == 0, "Received the message \"%s\"", rm_message);

  CHECKSERT(remaddr.sin_addr.s_addr == htonl(inet.router().whole), "Received from address %s", inet.router().to_string().c_str());



>>>>>>> b35d296a
  INFO("UDP Socket", "sendto()");

  /* destination address */
  struct sockaddr_in destaddr;

  memset((char *)&destaddr, 0, sizeof(destaddr));
  destaddr.sin_family = AF_INET;
  destaddr.sin_addr.s_addr = htonl(inet.router().whole);
  destaddr.sin_port = htons(OUT_PORT);

  const char *my_message = "Only hipsters uses POSIX";

  res = sendto(socket(AF_INET, SOCK_DGRAM, 0), my_message, strlen(my_message), 0, (struct sockaddr *)&destaddr, sizeof(destaddr));
  CHECKSERT(res > 0, "Message was sent from NEW socket to %s:%u (verified by script)",
    inet.router().to_string().c_str(), OUT_PORT);

<<<<<<< HEAD

=======
>>>>>>> b35d296a
  printf("SUCCESS\n");
  return 0;
}

void Service::start(const std::string&)
{
  main();
}<|MERGE_RESOLUTION|>--- conflicted
+++ resolved
@@ -25,10 +25,7 @@
 
 const uint16_t PORT = 42;
 const uint16_t OUT_PORT = 4242;
-<<<<<<< HEAD
-=======
 const uint16_t BUFSIZE = 2048;
->>>>>>> b35d296a
 
 int main()
 {
@@ -62,8 +59,6 @@
   CHECKSERT(res < 0 && errno == EADDRINUSE, "EADDRINUSE: Port already bound");
 
 
-<<<<<<< HEAD
-=======
   INFO("UDP Socket", "recvfrom()");
 
   /* remote address */
@@ -82,7 +77,6 @@
 
 
 
->>>>>>> b35d296a
   INFO("UDP Socket", "sendto()");
 
   /* destination address */
@@ -99,10 +93,6 @@
   CHECKSERT(res > 0, "Message was sent from NEW socket to %s:%u (verified by script)",
     inet.router().to_string().c_str(), OUT_PORT);
 
-<<<<<<< HEAD
-
-=======
->>>>>>> b35d296a
   printf("SUCCESS\n");
   return 0;
 }
