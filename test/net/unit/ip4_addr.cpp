--- conflicted
+++ resolved
@@ -52,7 +52,6 @@
   Addr ipv4_address {extra_whitespace_addr_str};
   EXPECT(ipv4_address.str() == "10.0.0.42");
 
-<<<<<<< HEAD
   // Check some special cases / previously failed cases
   std::vector<std::string> ips {
     "0.0.0.0",
@@ -96,7 +95,7 @@
     Expects(Addr{ip.to_string()}.whole == i);
   }
   **/
-=======
+
   EXPECT_NO_THROW(Addr("202.209.27.78"));
   EXPECT_NO_THROW(Addr("212.209.27.78"));
   EXPECT_NO_THROW(Addr("222.209.27.78"));
@@ -105,8 +104,6 @@
   EXPECT_NO_THROW(Addr("255.209.27.78"));
   EXPECT_THROWS(Addr("265.209.27.78"));
   EXPECT_THROWS(Addr("256.209.27.78"));
->>>>>>> 44e4b3f8
-
   EXPECT_THROWS(Addr{"LUL"});
   EXPECT_THROWS(Addr{"12310298310298301283"});
   EXPECT_THROWS(const Addr invalid1{"256.256.256.256"});
