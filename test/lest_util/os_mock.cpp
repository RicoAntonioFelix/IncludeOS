--- conflicted
+++ resolved
@@ -1,4 +1,3 @@
-<<<<<<< HEAD
 // This file is a part of the IncludeOS unikernel - www.includeos.org
 //
 // Copyright 2015-2017 Oslo and Akershus University College of Applied Sciences
@@ -28,9 +27,7 @@
 }
 #endif
 
-=======
 #include <os>
->>>>>>> 318ff95a
 #include <assert.h>
 
 // mocked commandline arguments
